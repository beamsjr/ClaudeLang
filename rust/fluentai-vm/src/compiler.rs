//! Compiler from AST to bytecode

use crate::bytecode::{Bytecode, BytecodeChunk, Instruction, Opcode};
use anyhow::{anyhow, Result};
use fluentai_core::ast::{Graph as ASTGraph, Literal, Node, NodeId, Pattern};
use fluentai_core::value::Value;
use fluentai_optimizer::{OptimizationConfig, OptimizationLevel, OptimizationPipeline};
use std::collections::{HashMap, HashSet};

/// Compiler options
#[derive(Debug, Clone)]
pub struct CompilerOptions {
    /// Optimization level
    pub optimization_level: OptimizationLevel,
    /// Enable debug information
    pub debug_info: bool,
}

impl Default for CompilerOptions {
    fn default() -> Self {
        Self {
            optimization_level: OptimizationLevel::Standard,
            debug_info: false,
        }
    }
}

pub struct Compiler {
    bytecode: Bytecode,
    current_chunk: usize,
    locals: Vec<HashMap<String, usize>>,
    captured: Vec<HashMap<String, usize>>, // Captured variables per scope
    stack_depth: usize,                    // Track current stack depth
    scope_bases: Vec<usize>,               // Base stack position for each scope
    cell_vars: Vec<HashSet<String>>,       // Variables that are cells (for letrec)
    options: CompilerOptions,
    // Tail call optimization tracking
    in_tail_position: bool, // Whether we're compiling in tail position
    current_function: Option<String>, // Name of current function being compiled
}

/// Helper struct to hold error handler information during try/catch/finally compilation
struct ErrorHandlerInfo {
    push_handler_idx: usize,
    push_finally_idx: Option<usize>,
    jump_after_body: usize,
    jump_after_catch: Option<usize>,
    catch_start: usize,
}

impl Compiler {
    pub fn new() -> Self {
        Self::with_options(CompilerOptions::default())
    }

    pub fn with_options(options: CompilerOptions) -> Self {
        let mut bytecode = Bytecode::new();
        let main_chunk = bytecode.add_chunk(BytecodeChunk::new(Some("main".to_string())));
        bytecode.main_chunk = main_chunk;

        Self {
            bytecode,
            current_chunk: main_chunk,
            locals: vec![HashMap::new()],
            captured: vec![HashMap::new()],
            stack_depth: 0,
            scope_bases: vec![0],
            cell_vars: vec![HashSet::new()],
            options,
            in_tail_position: false,
            current_function: None,
        }
    }

    pub fn compile(mut self, graph: &ASTGraph) -> Result<Bytecode> {
        // Apply optimizations if enabled
        let optimized_graph = if self.options.optimization_level != OptimizationLevel::None {
            let config = OptimizationConfig::for_level(self.options.optimization_level);
            let mut pipeline = OptimizationPipeline::new(config);
            pipeline.optimize(graph)?
        } else {
            graph.clone()
        };

        let root_id = optimized_graph
            .root_id
            .ok_or_else(|| anyhow!("AST graph has no root node"))?;
        
        // Verify initial state
        self.verify_stack_invariants();
        
        self.compile_node(&optimized_graph, root_id)?;

        // Add halt instruction
        self.emit(Instruction::new(Opcode::Halt));
        
        // Verify final state
        self.verify_stack_invariants();

        Ok(self.bytecode)
    }

    /// Create a new chunk and return its ID
    fn create_chunk(&mut self) -> Result<usize> {
        let chunk = BytecodeChunk::new(None);
        Ok(self.bytecode.add_chunk(chunk))
    }
    
    /// Push a new local scope
    fn push_scope(&mut self) {
        self.locals.push(HashMap::new());
        self.captured.push(HashMap::new());
        self.cell_vars.push(HashSet::new());
        self.scope_bases.push(self.stack_depth);
        
        // Verify scope tracking is consistent
        debug_assert_eq!(
            self.locals.len(),
            self.scope_bases.len(),
            "Scope tracking inconsistent: {} locals vs {} scope_bases",
            self.locals.len(),
            self.scope_bases.len()
        );
    }
    
    /// Push a new local scope for catch handlers
    /// The handler_depth is where the error value will be placed by the VM
    fn push_catch_scope(&mut self, handler_depth: usize) {
        // Verify handler depth is valid
        debug_assert!(
            handler_depth <= self.stack_depth,
            "Invalid handler depth {}: cannot exceed current stack depth {}",
            handler_depth,
            self.stack_depth
        );
        
        self.locals.push(HashMap::new());
        self.captured.push(HashMap::new());
        self.cell_vars.push(HashSet::new());
        // The error will be at handler_depth after unwinding
        self.scope_bases.push(handler_depth);
        
        // Verify scope tracking is consistent
        debug_assert_eq!(
            self.locals.len(),
            self.scope_bases.len(),
            "Scope tracking inconsistent after push_catch_scope: {} locals vs {} scope_bases",
            self.locals.len(),
            self.scope_bases.len()
        );
    }
    
    /// Pop the current local scope
    fn pop_scope(&mut self) {
        // Ensure we have scopes to pop
        debug_assert!(
            self.locals.len() > 1,
            "Cannot pop global scope"
        );
        
        // Get the scope base before popping
        let scope_base = self.scope_bases.last().copied().unwrap_or(0);
        
        // Verify stack hasn't gone below scope base
        debug_assert!(
            self.stack_depth >= scope_base,
            "Stack depth {} has gone below scope base {}",
            self.stack_depth,
            scope_base
        );
        
        self.locals.pop();
        self.captured.pop();
        self.cell_vars.pop();
        self.scope_bases.pop();
        
        // Verify scope tracking remains consistent
        debug_assert_eq!(
            self.locals.len(),
            self.scope_bases.len(),
            "Scope tracking inconsistent after pop: {} locals vs {} scope_bases",
            self.locals.len(),
            self.scope_bases.len()
        );
        debug_assert!(
            !self.locals.is_empty(),
            "All scopes popped - compiler state corrupted"
        );
    }

    fn compile_node(&mut self, graph: &ASTGraph, node_id: NodeId) -> Result<()> {
        let node = graph
            .nodes
            .get(&node_id)
            .ok_or_else(|| anyhow!("Invalid node ID: {:?}", node_id))?;
        

        match node {
            Node::Literal(lit) => self.compile_literal(lit)?,
            Node::Variable { name } => self.compile_variable(name)?,
            Node::Application { function, args } => {
                self.compile_application(graph, *function, args)?;
            }
            Node::Lambda { params, body } => {
                self.compile_lambda(graph, params, *body)?;
            }
            Node::Let { bindings, body } => {
                self.compile_let(graph, bindings, *body)?;
            }
            Node::Letrec { bindings, body } => {
                self.compile_letrec(graph, bindings, *body)?;
            }
            Node::If {
                condition,
                then_branch,
                else_branch,
            } => {
                self.compile_if(graph, *condition, *then_branch, *else_branch)?;
            }
            Node::List(items) => {
                self.compile_list(graph, items)?;
            }
            Node::Effect {
                effect_type,
                operation,
                args,
            } => {
                self.compile_effect(graph, *effect_type, operation, args)?;
            }
            Node::Async { body } => {
                self.compile_async(graph, *body)?;
            }
            Node::Await { expr } => {
                self.compile_await(graph, *expr)?;
            }
            Node::Spawn { expr } => {
                self.compile_spawn(graph, *expr)?;
            }
            Node::Channel { capacity } => {
                // If capacity is provided, compile it and push onto stack
                if let Some(cap_expr) = capacity {
                    self.compile_node(graph, *cap_expr)?;
                    // Emit ChannelWithCapacity opcode
                    self.emit(Instruction::new(Opcode::ChannelWithCapacity));
                    // Stack effect: pop capacity, push channel
                } else {
                    // No capacity, use default
                    self.emit(Instruction::new(Opcode::Channel));
                    self.stack_depth += 1; // Channel creates a new channel on the stack
                }
            }
            Node::Send { channel, value } => {
                self.compile_send(graph, *channel, *value)?;
            }
            Node::Receive { channel } => {
                self.compile_receive(graph, *channel)?;
            }
            Node::TrySend { channel, value } => {
                self.compile_try_send(graph, *channel, *value)?;
            }
            Node::TryReceive { channel } => {
                self.compile_try_receive(graph, *channel)?;
            }
            Node::Select { branches, default } => {
                self.compile_select(graph, branches, default.as_ref())?;
            }
            Node::Actor { initial_state, handler } => {
                self.compile_actor(graph, *initial_state, *handler)?;
            }
            Node::ActorSend { actor, message } => {
                self.compile_actor_send(graph, *actor, *message)?;
            }
            Node::ActorReceive { patterns, timeout } => {
                self.compile_actor_receive(graph, patterns, timeout.as_ref())?;
            }
            Node::Become { new_state } => {
                self.compile_become(graph, *new_state)?;
            }
            Node::Try { body, catch_branches, finally } => {
                self.compile_try(graph, *body, catch_branches, finally.as_ref().copied())?;
            }
            Node::Throw { error } => {
                self.compile_throw(graph, *error)?;
            }
            Node::Promise { body } => {
                self.compile_promise(graph, *body)?;
            }
            Node::PromiseAll { promises } => {
                self.compile_promise_all(graph, promises)?;
            }
            Node::PromiseRace { promises } => {
                self.compile_promise_race(graph, promises)?;
            }
            Node::Timeout { duration, promise, default } => {
                self.compile_timeout(graph, *duration, *promise, default.as_ref().copied())?;
            }
            Node::Match { expr, branches } => {
                self.compile_match(graph, *expr, branches)?;
            }
            Node::Module {
                name,
                exports,
                body,
            } => {
                self.compile_module(graph, name, exports, *body)?;
            }
            Node::Import {
                module_path,
                import_list,
                import_all,
            } => {
                self.compile_import(module_path, import_list, *import_all)?;
            }
            Node::Export { export_list } => {
                self.compile_export(export_list)?;
                // Export returns nil
                self.emit(Instruction::new(Opcode::PushNil));
            }
            Node::QualifiedVariable {
                module_name,
                variable_name,
            } => {
                self.compile_qualified_variable(module_name, variable_name)?;
            }
            Node::Contract { .. } => {
                // Contracts are metadata and don't generate bytecode directly
                // They should be attached to functions during compilation
                // For now, we'll emit a no-op
                self.emit(Instruction::new(Opcode::Nop));
            }
            Node::Handler { handlers, body } => {
                self.compile_handler(graph, handlers, *body)?;
            }
            Node::Define { name, value } => {
                // Compile the value
                self.compile_node(graph, *value)?;

                // For now, define acts like a global assignment
                // Store in a global variable slot
                let idx = self.add_constant(Value::String(name.clone()));
                self.emit(Instruction::with_arg(Opcode::StoreGlobal, idx));

                // Define returns nil
                self.emit(Instruction::new(Opcode::PushNil));
            }
            Node::Begin { exprs } => {
                self.compile_begin(graph, exprs)?;
            }
        }

        Ok(())
    }

    fn compile_literal(&mut self, lit: &Literal) -> Result<()> {
        // Don't increment stack_depth here - emit will handle it
        match lit {
            Literal::Integer(n) => match *n {
                0 => {
                    self.emit(Instruction::new(Opcode::PushInt0));
                }
                1 => {
                    self.emit(Instruction::new(Opcode::PushInt1));
                }
                2 => {
                    self.emit(Instruction::new(Opcode::PushInt2));
                }
                n if n >= 0 && n <= u32::MAX as i64 => {
                    self.emit(Instruction::with_arg(Opcode::PushIntSmall, n as u32));
                }
                _ => {
                    let idx = self.add_constant(Value::Integer(*n));
                    self.emit(Instruction::with_arg(Opcode::Push, idx));
                }
            },
            Literal::Float(f) => {
                let idx = self.add_constant(Value::Float(*f));
                self.emit(Instruction::with_arg(Opcode::Push, idx));
            }
            Literal::String(s) => {
                let idx = self.add_constant(Value::String(s.clone()));
                self.emit(Instruction::with_arg(Opcode::Push, idx));
            }
            Literal::Boolean(b) => {
                if *b {
                    self.emit(Instruction::new(Opcode::PushTrue));
                } else {
                    self.emit(Instruction::new(Opcode::PushFalse));
                }
            }
            Literal::Nil => {
                self.emit(Instruction::new(Opcode::PushNil));
            }
        }

        Ok(())
    }

    fn compile_variable(&mut self, name: &str) -> Result<()> {
        // Built-in functions are valid values in FluentAi (first-class functions)
        // They will be handled specially when applied

        // Look up in locals
        for (scope_idx, scope) in self.locals.iter().enumerate().rev() {
            if let Some(&rel_pos) = scope.get(name) {
                // Debug assertions for variable resolution
                debug_assert!(
                    scope_idx < self.scope_bases.len(),
                    "Scope index {} out of bounds for scope_bases", scope_idx
                );
                
                // The position stored is relative to the scope base
                // We need to calculate the absolute position
                let abs_pos = self.scope_bases[scope_idx] + rel_pos;
                
                // Verify the absolute position is within current stack bounds
                debug_assert!(
                    abs_pos < self.stack_depth,
                    "Variable '{}' at absolute position {} exceeds current stack depth {}",
                    name, abs_pos, self.stack_depth
                );

                // Use fast local opcodes for indices 0-3
                match abs_pos {
                    0 => self.emit(Instruction::new(Opcode::LoadLocal0)),
                    1 => self.emit(Instruction::new(Opcode::LoadLocal1)),
                    2 => self.emit(Instruction::new(Opcode::LoadLocal2)),
                    3 => self.emit(Instruction::new(Opcode::LoadLocal3)),
                    _ => self.emit(Instruction::with_arg(Opcode::Load, abs_pos as u32)),
                };

                // If this is a cell variable (from letrec), dereference it
                if self.cell_vars[scope_idx].contains(name) {
                    self.emit(Instruction::new(Opcode::CellGet));
                }

                return Ok(());
            }
        }

        // Look up in captured variables
        for (_scope_idx, scope) in self.captured.iter().enumerate().rev() {
            if let Some(&capture_idx) = scope.get(name) {
                self.emit(Instruction::with_arg(
                    Opcode::LoadCaptured,
                    capture_idx as u32,
                ));

                // Check if this captured variable is a cell
                // This is tricky - we need to know if the captured variable was a cell
                // For now, we'll check if the name exists in any parent scope's cell_vars
                let mut is_cell = false;
                for parent_cells in &self.cell_vars {
                    if parent_cells.contains(name) {
                        is_cell = true;
                        break;
                    }
                }

                if is_cell {
                    self.emit(Instruction::new(Opcode::CellGet));
                }

                return Ok(());
            }
        }

        // Global variable
        let idx = self.add_constant(Value::String(name.to_string()));
        self.emit(Instruction::with_arg(Opcode::LoadGlobal, idx));
        Ok(())
    }

    fn compile_application(
        &mut self,
        graph: &ASTGraph,
        func: NodeId,
        args: &[NodeId],
    ) -> Result<()> {
        // Check if it's a built-in function
        if let Some(node) = graph.nodes.get(&func) {
            if let Node::Variable { name } = node {
                if let Some(opcode) = self.builtin_to_opcode(name) {
                    // For built-in arithmetic/comparison ops, compile args and emit opcode
                    match opcode {
                        // Variadic operators (can take 2 or more arguments)
                        Opcode::Add | Opcode::Mul | Opcode::And | Opcode::Or => {
                            if args.len() < 2 {
                                return Err(anyhow!("{} requires at least 2 arguments", name));
                            }
                            // Compile first argument
                            self.compile_node(graph, args[0])?;

                            // Chain operations for remaining arguments
                            for &arg in &args[1..] {
                                self.compile_node(graph, arg)?;
                                self.emit(Instruction::new(opcode));
                            }
                            return Ok(());
                        }
                        // Binary operators (exactly 2 arguments)
                        Opcode::Sub
                        | Opcode::Div
                        | Opcode::Mod
                        | Opcode::AddInt
                        | Opcode::SubInt
                        | Opcode::MulInt
                        | Opcode::DivInt
                        | Opcode::AddFloat
                        | Opcode::SubFloat
                        | Opcode::MulFloat
                        | Opcode::DivFloat
                        | Opcode::Eq
                        | Opcode::Ne
                        | Opcode::Lt
                        | Opcode::Le
                        | Opcode::Gt
                        | Opcode::Ge
                        | Opcode::StrConcat
                        | Opcode::ListCons => {
                            if args.len() != 2 {
                                return Err(anyhow!("{} requires exactly 2 arguments", name));
                            }
                            self.compile_node(graph, args[0])?;
                            self.compile_node(graph, args[1])?;
                            self.emit(Instruction::new(opcode));
                            return Ok(());
                        }
                        // Unary operators
                        Opcode::Not
                        | Opcode::ListLen
                        | Opcode::ListEmpty
                        | Opcode::StrLen
                        | Opcode::StrUpper
                        | Opcode::StrLower
                        | Opcode::ListHead
                        | Opcode::ListTail => {
                            if args.len() != 1 {
                                return Err(anyhow!("{} requires exactly 1 argument", name));
                            }
                            self.compile_node(graph, args[0])?;
                            self.emit(Instruction::new(opcode));
                            return Ok(());
                        }
                        // Variable-arity functions
                        Opcode::MakeList => {
                            // Compile all arguments
                            for &arg in args {
                                self.compile_node(graph, arg)?;
                            }
                            self.emit(Instruction::with_arg(Opcode::MakeList, args.len() as u32));
                            return Ok(());
                        }
                        _ => {
                            // Other opcodes might need special handling
                        }
                    }
                }

                // Check for special forms
                if name == "gc:let" {
                    // gc:let is like regular let but allocates values with GC
                    if args.is_empty() {
                        return Err(anyhow!("gc:let requires at least one argument"));
                    }

                    // The gc:let form is (gc:let bindings body)
                    // Parse bindings and body just like regular let
                    let bindings_node = graph
                        .nodes
                        .get(&args[0])
                        .ok_or_else(|| anyhow!("Invalid bindings node in gc:let"))?;

                    // Extract bindings
                    let bindings = if let Node::List(binding_nodes) = bindings_node {
                        let mut result = Vec::new();
                        for &binding_id in binding_nodes {
                            if let Some(Node::List(pair)) = graph.nodes.get(&binding_id) {
                                if pair.len() == 2 {
                                    if let Some(Node::Variable { name }) = graph.nodes.get(&pair[0])
                                    {
                                        result.push((name.clone(), pair[1]));
                                    } else {
                                        return Err(anyhow!(
                                            "gc:let binding must have variable name"
                                        ));
                                    }
                                } else {
                                    return Err(anyhow!("gc:let binding must be a pair"));
                                }
                            } else {
                                return Err(anyhow!("gc:let binding must be a list"));
                            }
                        }
                        result
                    } else {
                        return Err(anyhow!("gc:let bindings must be a list"));
                    };

                    // Body is the rest of the arguments
                    let body_nodes = &args[1..];
                    if body_nodes.is_empty() {
                        return Err(anyhow!("gc:let requires a body"));
                    }

                    // Enter new scope
                    self.enter_scope();

                    // Store the number of bindings before consuming the vector
                    let num_bindings = bindings.len();

                    // Compile bindings with GC allocation
                    for (name, value_node) in bindings {
                        // Compile the value expression
                        self.compile_node(graph, value_node)?;

                        // Allocate with GC
                        self.emit(Instruction::new(Opcode::GcAlloc));

                        // Add to locals
                        let local_idx = self.stack_depth;
                        self.locals.last_mut().unwrap().insert(name, local_idx);
                        self.stack_depth += 1;
                    }

                    // Compile body expressions
                    for (i, &body_node) in body_nodes.iter().enumerate() {
                        self.compile_node(graph, body_node)?;
                        // Pop intermediate results except the last one
                        if i < body_nodes.len() - 1 {
                            self.emit(Instruction::new(Opcode::Pop));
                        }
                    }

                    // Clean up bindings
                    if num_bindings > 0 {
                        self.emit(Instruction::with_arg(Opcode::PopN, num_bindings as u32));
                    }

                    self.exit_scope();
                    return Ok(());
                }

                // Check if it's a constructor (starts with uppercase)
                if name.chars().next().map_or(false, |c| c.is_uppercase()) {
                    // Constructor call - create a tagged value
                    // Push the tag as a constant
                    let tag_idx = self.add_constant(Value::String(name.clone()));
                    self.emit(Instruction::with_arg(Opcode::Push, tag_idx));

                    // Compile arguments
                    for &arg in args {
                        self.compile_node(graph, arg)?;
                    }

                    // Create tagged value
                    self.emit(Instruction::with_arg(Opcode::MakeTagged, args.len() as u32));
                    return Ok(());
                }
            }
        }

        // Check if this is a tail call
        let is_tail_call = self.in_tail_position
            && self.current_function.is_some()
            && if let Some(Node::Variable { name }) = graph.nodes.get(&func) {
                self.current_function.as_ref() == Some(name)
            } else {
                false
            };

        // Regular function call
        for &arg in args {
            self.compile_node(graph, arg)?;
        }
        self.compile_node(graph, func)?;

        if is_tail_call {
            self.emit(Instruction::with_arg(Opcode::TailCall, args.len() as u32));
        } else {
            self.emit(Instruction::with_arg(Opcode::Call, args.len() as u32));
        }

        Ok(())
    }

    fn compile_lambda(&mut self, graph: &ASTGraph, params: &[String], body: NodeId) -> Result<()> {
        // Find free variables - variables used in body but not defined as parameters
        let free_vars = self.find_free_variables(graph, body, params)?;

        // Emit code to push captured values onto stack
        for var in &free_vars {
            self.compile_captured_variable(var)?;
        }

        // Create a new chunk for the lambda
        let lambda_chunk = BytecodeChunk::new(Some("lambda".to_string()));
        let chunk_id = self.bytecode.add_chunk(lambda_chunk);

        // Save current context
        let saved_chunk = self.current_chunk;
        let saved_locals = self.locals.clone();
        let saved_captured = self.captured.clone();
        let saved_stack_depth = self.stack_depth;
        let saved_scope_bases = self.scope_bases.clone();
        let saved_cell_vars = self.cell_vars.clone();
        let saved_function = self.current_function.clone();
        let _saved_tail = self.in_tail_position;

        // Switch to lambda chunk
        self.current_chunk = chunk_id;
        self.locals = vec![HashMap::new()];
        self.captured = vec![HashMap::new()];
        self.stack_depth = 0; // Lambda starts with fresh stack
        self.scope_bases = vec![0];
        self.cell_vars = vec![HashSet::new()];
        
        // Verify lambda starts with clean state
        debug_assert_eq!(
            self.stack_depth, 0,
            "Lambda should start with empty stack"
        );
        debug_assert_eq!(
            self.locals.len(), 1,
            "Lambda should start with single scope"
        );

        // Add parameters to locals
        for (i, param) in params.iter().enumerate() {
            self.locals[0].insert(param.clone(), i);
        }

        // Add captured variables to captured map
        // Also track which captured variables are cells
        for (i, var) in free_vars.iter().enumerate() {
            self.captured[0].insert(var.clone(), i);

            // Check if this variable is a cell in any parent scope
            for parent_cells in &saved_cell_vars {
                if parent_cells.contains(var) {
                    self.cell_vars[0].insert(var.clone());
                    break;
                }
            }
        }

        // Compile body in tail position
        let _saved_tail = self.in_tail_position;
        self.in_tail_position = true;
        let lambda_start_depth = self.stack_depth;
        self.compile_node(graph, body)?;
        
        // Lambda body should produce exactly one value
        debug_assert_eq!(
            self.stack_depth, lambda_start_depth + 1,
            "Lambda body should produce exactly one value: expected depth {}, got {}",
            lambda_start_depth + 1,
            self.stack_depth
        );
        
        self.in_tail_position = _saved_tail;
        self.emit(Instruction::new(Opcode::Return));

        // Restore context
        self.current_chunk = saved_chunk;
        self.locals = saved_locals;
        self.captured = saved_captured;
        self.stack_depth = saved_stack_depth;
        self.scope_bases = saved_scope_bases;
        
        // Verify context is properly restored
        debug_assert_eq!(
            self.stack_depth, saved_stack_depth,
            "Stack depth not restored after lambda compilation"
        );
        self.cell_vars = saved_cell_vars;
        self.current_function = saved_function;
        self.in_tail_position = _saved_tail;

        // Push function value with captures
        if free_vars.is_empty() {
            self.emit(Instruction::with_arg(Opcode::MakeFunc, chunk_id as u32));
        } else {
            // Pack chunk_id and capture count into arg
            // Upper 16 bits: chunk_id, Lower 16 bits: capture count
            let packed = ((chunk_id as u32) << 16) | (free_vars.len() as u32);
            self.emit(Instruction::with_arg(Opcode::MakeClosure, packed));
        }

        Ok(())
    }

    fn compile_let(
        &mut self,
        graph: &ASTGraph,
        bindings: &[(String, NodeId)],
        body: NodeId,
    ) -> Result<()> {
        // Create new scope
        self.locals.push(HashMap::new());
        self.captured.push(HashMap::new());
        self.scope_bases.push(self.stack_depth);
        self.cell_vars.push(HashSet::new());
        let scope_idx = self.locals.len() - 1;

        // Compile bindings
        let initial_depth = self.stack_depth;
        for (i, (name, value)) in bindings.iter().enumerate() {
            let before_depth = self.stack_depth;
            self.compile_node(graph, *value)?;

            // After compiling the value, it should be on top of the stack
            // We expect exactly one value to be added
            debug_assert_eq!(
                self.stack_depth, before_depth + 1,
                "Let binding {} should add exactly one value to stack: expected {}, got {}",
                name, before_depth + 1, self.stack_depth
            );

            // Store relative position within this scope
            // The i-th binding is at position i relative to the scope base
            self.locals[scope_idx].insert(name.clone(), i);
            
            // The value is now on the stack, but we need to keep it there for the let scope
            // No Store instruction needed - values stay on the stack in their binding order
            // Fix for issue 26: Let bindings now properly maintain values on stack for local access
        }
        
        // Verify all bindings were added
        debug_assert_eq!(
            self.stack_depth, initial_depth + bindings.len(),
            "Let should add {} values to stack", bindings.len()
        );

        // Compile body (preserving tail position - let body is in tail position)
        let body_start_depth = self.stack_depth;
        self.compile_node(graph, body)?;
        
        // Body should produce exactly one value
        debug_assert_eq!(
            self.stack_depth, body_start_depth + 1,
            "Let body should produce exactly one value"
        );

        // Clean up bindings while preserving the result
        if !bindings.is_empty() {
            self.emit(Instruction::with_arg(Opcode::PopN, bindings.len() as u32));
            // PopN already adjusts stack_depth in emit()
            
            // After PopN, we should have initial depth + 1 (the result)
            debug_assert_eq!(
                self.stack_depth, initial_depth + 1,
                "After PopN, should have only result on stack"
            );
        }

        // Pop scope
        self.locals.pop();
        self.captured.pop();
        self.scope_bases.pop();
        self.cell_vars.pop();

        Ok(())
    }

    fn compile_begin(&mut self, graph: &ASTGraph, exprs: &[NodeId]) -> Result<()> {
        if exprs.is_empty() {
            // Empty begin returns nil
            self.emit(Instruction::new(Opcode::PushNil));
            return Ok(());
        }

        // Compile each expression
        for (i, expr) in exprs.iter().enumerate() {
            self.compile_node(graph, *expr)?;

            // Pop intermediate results (except the last one)
            if i < exprs.len() - 1 {
                self.emit(Instruction::new(Opcode::Pop));
                self.stack_depth = self.stack_depth.saturating_sub(1);
            }
        }

        // The last expression's value remains on the stack as the result
        Ok(())
    }

    fn compile_letrec(
        &mut self,
        graph: &ASTGraph,
        bindings: &[(String, NodeId)],
        body: NodeId,
    ) -> Result<()> {
        // Create new scope
        self.locals.push(HashMap::new());
        self.captured.push(HashMap::new());
        self.scope_bases.push(self.stack_depth);
        self.cell_vars.push(HashSet::new());
        let scope_idx = self.locals.len() - 1;

        // Strategy for proper letrec using cells:
        // 1. Create cells for all bindings (initialized with nil)
        // 2. Add bindings to locals pointing to the cells
        // 3. Compile binding values
        // 4. Store values in the cells
        // 5. When accessing a letrec binding, use CellGet

        // Step 1: Create cells for all bindings
        let binding_names: Vec<String> = bindings.iter().map(|(name, _)| name.clone()).collect();
        for (i, name) in binding_names.iter().enumerate() {
            self.emit(Instruction::new(Opcode::PushNil));
            self.emit(Instruction::new(Opcode::MakeCell));
            // Cell is now on stack
            // Store relative position - the i-th binding is at position i
            self.locals[scope_idx].insert(name.clone(), i);
            self.cell_vars[scope_idx].insert(name.clone());
        }

        // Step 2: Compile binding values and store in cells
        for (_i, (name, value)) in bindings.iter().enumerate() {
            // Load the cell - need to look up actual position from locals
            let cell_rel_pos = self.locals[scope_idx]
                .get(name)
                .ok_or_else(|| anyhow!("Cell not found for binding: {}", name))?;
            // Convert relative position to absolute position for Load instruction
            let abs_pos = self.scope_bases[scope_idx] + cell_rel_pos;
            self.emit(Instruction::with_arg(Opcode::Load, abs_pos as u32));

            // Set current function name if this is a lambda
            let saved_function = self.current_function.clone();
            if let Some(Node::Lambda { .. }) = graph.nodes.get(value) {
                self.current_function = Some(name.clone());
            }

            // Compile the value
            self.compile_node(graph, *value)?;

            // Restore function name
            self.current_function = saved_function;

            // Store in cell: [cell, value] -> CellSet -> nil
            self.emit(Instruction::new(Opcode::CellSet));
            self.emit(Instruction::new(Opcode::Pop)); // Pop the nil
        }

        // Step 3: Compile body (preserving tail position - letrec body is in tail position)
        self.compile_node(graph, body)?;

        // Clean up bindings while preserving the result
        if !bindings.is_empty() {
            self.emit(Instruction::with_arg(Opcode::PopN, bindings.len() as u32));
        }

        // Pop scope
        self.locals.pop();
        self.captured.pop();
        self.scope_bases.pop();
        self.cell_vars.pop();

        Ok(())
    }

    fn compile_if(
        &mut self,
        graph: &ASTGraph,
        condition: NodeId,
        then_branch: NodeId,
        else_branch: NodeId,
    ) -> Result<()> {
        // Compile condition (not in tail position)
        let _saved_tail = self.in_tail_position;
        self.in_tail_position = false;
        self.compile_node(graph, condition)?;
        self.in_tail_position = _saved_tail;

        // Jump to else if false
        let jump_to_else = self.emit(Instruction::with_arg(Opcode::JumpIfNot, 0));

        // Compile then branch (preserves tail position)
        self.compile_node(graph, then_branch)?;

        // Jump over else
        let jump_over_else = self.emit(Instruction::with_arg(Opcode::Jump, 0));

        // Patch jump to else
        let else_start = self.current_offset();
        self.patch_jump(jump_to_else, else_start);

        // Compile else branch (preserves tail position)
        self.compile_node(graph, else_branch)?;

        // Patch jump over else
        let end = self.current_offset();
        self.patch_jump(jump_over_else, end);

        Ok(())
    }

    fn compile_list(&mut self, graph: &ASTGraph, items: &[NodeId]) -> Result<()> {
        // Compile all items
        for &item in items {
            self.compile_node(graph, item)?;
        }

        // Create list
        self.emit(Instruction::with_arg(Opcode::MakeList, items.len() as u32));

        Ok(())
    }

    fn builtin_to_opcode(&self, name: &str) -> Option<Opcode> {
        match name {
            "+" => Some(Opcode::Add),
            "-" => Some(Opcode::Sub),
            "*" => Some(Opcode::Mul),
            "/" => Some(Opcode::Div),
            "%" => Some(Opcode::Mod),
            // Specialized integer arithmetic
            "+int" => Some(Opcode::AddInt),
            "-int" => Some(Opcode::SubInt),
            "*int" => Some(Opcode::MulInt),
            "/int" => Some(Opcode::DivInt),
            // Specialized float arithmetic
            "+float" => Some(Opcode::AddFloat),
            "-float" => Some(Opcode::SubFloat),
            "*float" => Some(Opcode::MulFloat),
            "/float" => Some(Opcode::DivFloat),
            "=" | "==" => Some(Opcode::Eq),
            "!=" | "<>" => Some(Opcode::Ne),
            "<" => Some(Opcode::Lt),
            "<=" => Some(Opcode::Le),
            ">" => Some(Opcode::Gt),
            ">=" => Some(Opcode::Ge),
            "and" => Some(Opcode::And),
            "or" => Some(Opcode::Or),
            "not" => Some(Opcode::Not),
            "list-len" | "length" => Some(Opcode::ListLen),
            "list-empty?" | "empty?" => Some(Opcode::ListEmpty),
            "car" | "head" | "first" => Some(Opcode::ListHead),
            "cdr" | "tail" | "rest" => Some(Opcode::ListTail),
            "cons" => Some(Opcode::ListCons),
            "str-len" | "string-length" => Some(Opcode::StrLen),
            "str-concat" | "string-append" => Some(Opcode::StrConcat),
            "str-upper" | "string-upcase" => Some(Opcode::StrUpper),
            "str-lower" | "string-downcase" => Some(Opcode::StrLower),
            "list" => Some(Opcode::MakeList),
            "gc-alloc" => Some(Opcode::GcAlloc),
            "gc-deref" => Some(Opcode::GcDeref),
            "gc-set" => Some(Opcode::GcSet),
            "gc-collect" => Some(Opcode::GcCollect),
            "tail-call" => Some(Opcode::TailCall),
            "tail-return" => Some(Opcode::TailReturn),
            _ => None,
        }
    }

    fn emit(&mut self, instruction: Instruction) -> usize {
        let initial_depth = self.stack_depth;
        
        // Adjust stack depth based on instruction
        match instruction.opcode {
            Opcode::Pop => {
                debug_assert!(
                    self.stack_depth > 0,
                    "Cannot pop from empty stack"
                );
                self.stack_depth = self.stack_depth.saturating_sub(1);
            }
            Opcode::PopN => {
                if instruction.arg > 0 {
                    debug_assert!(
                        self.stack_depth >= instruction.arg as usize,
                        "Cannot pop {} values from stack with depth {}",
                        instruction.arg,
                        self.stack_depth
                    );
                    self.stack_depth = self
                        .stack_depth
                        .saturating_sub(instruction.arg as usize - 1); // PopN keeps top value
                }
            }
            Opcode::Dup => self.stack_depth += 1,
            Opcode::Add
            | Opcode::Sub
            | Opcode::Mul
            | Opcode::Div
            | Opcode::Mod
            | Opcode::Eq
            | Opcode::Ne
            | Opcode::Lt
            | Opcode::Le
            | Opcode::Gt
            | Opcode::Ge
            | Opcode::And
            | Opcode::Or
            | Opcode::StrConcat
            | Opcode::ListCons => {
                debug_assert!(
                    self.stack_depth >= 2,
                    "Binary operation requires at least 2 values on stack, got {}",
                    self.stack_depth
                );
                self.stack_depth = self.stack_depth.saturating_sub(1); // Binary ops consume 2, produce 1
            }
            Opcode::MakeList => {
                self.stack_depth = self
                    .stack_depth
                    .saturating_sub(instruction.arg as usize)
                    .saturating_add(1)
            }
            Opcode::Call => {
                // Call pops: the function + all arguments, then pushes the result
                // Net effect: -(arg_count + 1) + 1 = -arg_count
                self.stack_depth = self.stack_depth.saturating_sub(instruction.arg as usize);
            }
            Opcode::MakeClosure => {
                // MakeClosure consumes N captured values and produces 1 function
                let capture_count = (instruction.arg & 0xFFFF) as usize;
                let _old_depth = self.stack_depth;
                self.stack_depth = self
                    .stack_depth
                    .saturating_sub(capture_count)
                    .saturating_add(1);
            }
            Opcode::MakeFunc => {
                self.stack_depth += 1;
            }
            Opcode::Load | Opcode::LoadGlobal | Opcode::LoadCaptured => {
                self.stack_depth += 1;
            }
            Opcode::MakeCell => {
                // Consumes initial value, produces cell
                // No net stack change, but we still have a value on stack
            }
            Opcode::CellGet => {
                // Consumes cell, produces value
                // No net stack change
            }
            Opcode::CellSet => {
                // Consumes cell and value, produces nil
                self.stack_depth = self.stack_depth.saturating_sub(1);
            }
            // GC operations
            Opcode::GcAlloc => {
                // Consumes value, produces GC handle
                // No net stack change
            }
            Opcode::GcDeref => {
                // Consumes GC handle, produces value
                // No net stack change
            }
            Opcode::GcSet => {
                // Consumes GC handle and value, produces nil
                self.stack_depth = self.stack_depth.saturating_sub(1);
            }
            Opcode::GcCollect => {
                // No arguments, produces nil
                self.stack_depth += 1;
            }
            // Tail call operations
            Opcode::TailCall => {
                // Consumes function and arguments
                let arg_count = instruction.arg + 1; // +1 for the function itself
                self.stack_depth = self.stack_depth.saturating_sub(arg_count as usize);
                self.stack_depth += 1; // Result
            }
            Opcode::TailReturn => {
                // Like Return
                self.stack_depth = self.stack_depth.saturating_sub(1);
            }
            Opcode::UpdateLocal => {
                // Consumes value, no net change
                self.stack_depth = self.stack_depth.saturating_sub(1);
            }
            Opcode::LoopStart | Opcode::LoopEnd => {
                // No stack effect
            }
            // Push instructions
            Opcode::Push
            | Opcode::PushConst
            | Opcode::PushNil
            | Opcode::PushTrue
            | Opcode::PushFalse
            | Opcode::PushInt0
            | Opcode::PushInt1
            | Opcode::PushInt2
            | Opcode::PushIntSmall => {
                self.stack_depth += 1;
            }
            // List operations
            Opcode::ListHead | Opcode::ListTail => {
                // Consumes list, produces head/tail
                // No net stack change
            }
            Opcode::ListEmpty => {
                // Consumes list, produces bool
                // No net stack change
            }
            Opcode::ListLen => {
                // Consumes list, produces int
                // No net stack change
            }
            Opcode::Swap => {
                // Swaps top two values, no net change
            }
            Opcode::MakeHandler => {
                // Consumes 3 * handler_count values (effect type, op filter, handler fn)
                // Produces 1 handler object
                let handler_count = instruction.arg as usize;
                self.stack_depth = self
                    .stack_depth
                    .saturating_sub(3 * handler_count)
                    .saturating_add(1);
            }
            Opcode::InstallHandler => {
                // Consumes handler object, no net change (handler is saved in VM state)
                self.stack_depth = self.stack_depth.saturating_sub(1);
            }
            Opcode::UninstallHandler => {
                // No stack effect (preserves result from body)
            }
            Opcode::JumpIfNot => {
                // Consumes the boolean condition
                self.stack_depth = self.stack_depth.saturating_sub(1);
            }
            _ => {} // Most instructions don't change stack depth
        }
        
        // Verify stack depth never goes negative (saturating_sub should prevent this, but let's be sure)
        debug_assert!(
            self.stack_depth <= 10000, // Reasonable upper bound
            "Stack depth {} seems unreasonably large - possible underflow",
            self.stack_depth
        );
        
        // For instructions that should produce values, verify stack grew
        match instruction.opcode {
            Opcode::Push | Opcode::PushConst | Opcode::PushNil | Opcode::PushTrue | Opcode::PushFalse
            | Opcode::PushIntSmall | Opcode::Load | Opcode::LoadGlobal | Opcode::LoadCaptured => {
                debug_assert!(
                    self.stack_depth > initial_depth,
                    "Push/Load instruction should increase stack depth"
                );
            }
            _ => {}
        }
        
        self.bytecode.chunks[self.current_chunk].add_instruction(instruction)
    }

    fn add_constant(&mut self, value: Value) -> u32 {
        self.bytecode.chunks[self.current_chunk].add_constant(value)
    }

    fn current_offset(&self) -> usize {
        self.bytecode.chunks[self.current_chunk].instructions.len()
    }

    fn patch_jump(&mut self, offset: usize, target: usize) {
        self.bytecode.chunks[self.current_chunk].patch_jump(offset, target);
    }

    fn compile_effect(
        &mut self,
        graph: &ASTGraph,
        effect_type: fluentai_core::ast::EffectType,
        operation: &str,
        args: &[NodeId],
    ) -> Result<()> {
        // Push effect type as string
        let effect_str = format!("{:?}", effect_type);
        let idx = self.add_constant(Value::String(effect_str));
        self.emit(Instruction::with_arg(Opcode::PushConst, idx));

        // Push operation
        let idx = self.add_constant(Value::String(operation.to_string()));
        self.emit(Instruction::with_arg(Opcode::PushConst, idx));

        // Compile arguments
        for arg in args {
            self.compile_node(graph, *arg)?;
        }

        // Emit effect instruction with argument count
        self.emit(Instruction::with_arg(Opcode::Effect, args.len() as u32));

        Ok(())
    }

    fn compile_async(&mut self, graph: &ASTGraph, body: NodeId) -> Result<()> {
        // Create a new chunk for the async block body
        let chunk_id = self.create_chunk()?;
        
        // Switch to the new chunk
        let old_chunk = self.current_chunk;
        self.current_chunk = chunk_id;
        
        // Compile the async block body
        self.compile_node(graph, body)?;
        
        // Add return instruction to the async chunk
        self.emit(Instruction::new(Opcode::Return));
        
        // Switch back to the original chunk
        self.current_chunk = old_chunk;
        
        // Emit MakeFunc instruction with the chunk ID as argument
        self.emit(Instruction::with_arg(Opcode::MakeFunc, chunk_id as u32));
        
        // Convert the function to a future
        self.emit(Instruction::new(Opcode::MakeFuture));
        
        Ok(())
    }

    fn compile_await(&mut self, graph: &ASTGraph, expr: NodeId) -> Result<()> {
        // Compile the expression that should return a promise
        self.compile_node(graph, expr)?;
        // Emit await instruction
        self.emit(Instruction::new(Opcode::Await));
        Ok(())
    }

    fn compile_spawn(&mut self, graph: &ASTGraph, expr: NodeId) -> Result<()> {
        // Check if the expression is a lambda that needs special handling
        if let Some(Node::Lambda { params, body }) = graph.get_node(expr) {
            // For lambdas, we need to check if they have free variables
            // If so, they need to be compiled as closures
            self.compile_lambda(graph, params, *body)?;
        } else {
            // For other expressions, compile normally
            self.compile_node(graph, expr)?;
        }
        // Emit spawn instruction
        self.emit(Instruction::new(Opcode::Spawn));
        Ok(())
    }

    fn compile_send(&mut self, graph: &ASTGraph, channel: NodeId, value: NodeId) -> Result<()> {
        // Compile channel and value
        self.compile_node(graph, channel)?;
        self.compile_node(graph, value)?;
        // Emit send instruction
        self.emit(Instruction::new(Opcode::Send));
        Ok(())
    }

    fn compile_receive(&mut self, graph: &ASTGraph, channel: NodeId) -> Result<()> {
        // Compile channel
        self.compile_node(graph, channel)?;
        // Emit receive instruction
        self.emit(Instruction::new(Opcode::Receive));
        Ok(())
    }
    
    fn compile_try_send(&mut self, graph: &ASTGraph, channel: NodeId, value: NodeId) -> Result<()> {
        // Compile channel and value
        self.compile_node(graph, channel)?;
        self.compile_node(graph, value)?;
        // Emit try-send instruction
        self.emit(Instruction::new(Opcode::TrySend));
        Ok(())
    }
    
    fn compile_try_receive(&mut self, graph: &ASTGraph, channel: NodeId) -> Result<()> {
        // Compile channel
        self.compile_node(graph, channel)?;
        // Emit try-receive instruction
        self.emit(Instruction::new(Opcode::TryReceive));
        Ok(())
    }

    fn compile_select(
        &mut self,
        graph: &ASTGraph,
        branches: &[(NodeId, NodeId)],
        default: Option<&NodeId>,
    ) -> Result<()> {
        // For now, implement select using simpler logic
        // We'll try each channel and execute the first handler that has data
        
        let mut jump_to_end = Vec::new();
        
        for (channel_op, handler) in branches {
            // Check if this is a receive operation
            if let Some(Node::Receive { channel }) = graph.get_node(*channel_op) {
                // Compile the channel
                self.compile_node(graph, *channel)?;
                // Try to receive
                self.emit(Instruction::new(Opcode::TryReceive));
                
                // Check if we got a value (result is [bool, value])
                self.emit(Instruction::new(Opcode::Dup));
                self.emit(Instruction::new(Opcode::ListHead)); // Get success flag (first element)
                
                // If not successful, jump to next branch
                let jump_next = self.emit(Instruction::new(Opcode::JumpIfNot));
                
                // Success - get the value and evaluate handler  
                // We have the original list on stack, get the value
                self.emit(Instruction::new(Opcode::ListTail)); // Get [value]
                self.emit(Instruction::new(Opcode::ListHead)); // Extract value
                
                // For now, we'll just ignore the value and compile the handler
                self.emit(Instruction::new(Opcode::Pop)); // Pop the value
                self.compile_node(graph, *handler)?;
                
                // Jump to end
                let jump_end = self.emit(Instruction::new(Opcode::Jump));
                jump_to_end.push(jump_end);
                
                // Patch jump to next branch
                let next_pos = self.bytecode.chunks[self.current_chunk].instructions.len();
                self.patch_jump(jump_next, next_pos);
                
                // Pop the failed result
                self.emit(Instruction::new(Opcode::Pop));
            } else {
                return Err(anyhow!("Select currently only supports receive operations"));
            }
        }
        
        // Default case
        if let Some(default_expr) = default {
            self.compile_node(graph, *default_expr)?;
        } else {
            // No default - for now return nil
            let nil_idx = self.add_constant(Value::Nil);
            self.emit(Instruction::with_arg(Opcode::PushConst, nil_idx));
        }
        
        // Patch all end jumps
        let end_pos = self.bytecode.chunks[self.current_chunk].instructions.len();
        for jump_pos in jump_to_end {
            self.patch_jump(jump_pos, end_pos);
        }
        
        Ok(())
    }
    
    fn compile_actor(
        &mut self,
        graph: &ASTGraph,
        initial_state: NodeId,
        handler: NodeId,
    ) -> Result<()> {
        // Compile initial state
        self.compile_node(graph, initial_state)?;
        
        // Compile handler function  
        self.compile_node(graph, handler)?;
        
        // Create actor
        self.emit(Instruction::new(Opcode::CreateActor));
        
        // Stack effect: pop state and handler, push actor
        self.stack_depth = self.stack_depth.saturating_sub(1);
        
        Ok(())
    }
    
    fn compile_actor_send(
        &mut self,
        graph: &ASTGraph,
        actor: NodeId,
        message: NodeId,
    ) -> Result<()> {
        // Compile actor
        self.compile_node(graph, actor)?;
        
        // Compile message
        self.compile_node(graph, message)?;
        
        // Send message to actor
        self.emit(Instruction::new(Opcode::ActorSend));
        
        // Stack effect: pop actor and message, push nil
        self.stack_depth = self.stack_depth.saturating_sub(1);
        
        Ok(())
    }
    
    fn compile_actor_receive(
        &mut self,
        graph: &ASTGraph,
        patterns: &[(Pattern, NodeId)],
        timeout: Option<&(NodeId, NodeId)>,
    ) -> Result<()> {
        // Actor receive is complex and needs runtime support
        // For now, we'll emit a placeholder that returns nil
        self.emit(Instruction::new(Opcode::ActorReceive));
        
        // In the future, this will need to:
        // 1. Check actor's mailbox
        // 2. Pattern match messages
        // 3. Execute appropriate handler
        // 4. Handle timeout if provided
        
        // Push nil for now
        self.emit(Instruction::new(Opcode::PushNil));
        self.stack_depth += 1;
        
        Ok(())
    }
    
    fn compile_become(
        &mut self,
        graph: &ASTGraph,
        new_state: NodeId,
    ) -> Result<()> {
        // Compile new state
        self.compile_node(graph, new_state)?;
        
        // Become new state
        self.emit(Instruction::new(Opcode::Become));
        
        // Stack effect: pop new state, push nil
        
        Ok(())
    }
    
    /// Set up error handlers for try/catch/finally block
    fn setup_error_handlers(&mut self, finally: Option<NodeId>) -> Result<(usize, Option<usize>)> {
        // Push error handler with catch target
        let push_handler_idx = self.emit(Instruction::new(Opcode::PushHandler));
        
        // If we have a finally block, push its IP too
        let push_finally_idx = if finally.is_some() {
            Some(self.emit(Instruction::new(Opcode::PushFinally)))
        } else {
            None
        };
        
        Ok((push_handler_idx, push_finally_idx))
    }
    
    /// Compile the try body and set up jump after successful completion
    fn compile_try_body(&mut self, graph: &ASTGraph, body: NodeId) -> Result<usize> {
        // Compile body
        self.compile_node(graph, body)?;
        
        // Pop handler on success
        self.emit(Instruction::new(Opcode::PopHandler));
        
        // Jump to finally (or end if no finally)
        let jump_after_body = self.emit(Instruction::new(Opcode::Jump));
        
        Ok(jump_after_body)
    }
    
    /// Set up catch handler position and patch the PushHandler instruction
    fn setup_catch_handlers(&mut self, push_handler_idx: usize) -> Result<usize> {
        // Mark catch handler start
        let catch_start = self.bytecode.chunks[self.current_chunk].instructions.len();
        
        // Patch the PushHandler instruction with catch IP
        self.bytecode.chunks[self.current_chunk].instructions[push_handler_idx].arg = catch_start as u32;
        
        Ok(catch_start)
    }
    
    /// Compile catch branches with pattern matching
    fn compile_catch_branches(&mut self, graph: &ASTGraph, catch_branches: &[(Pattern, NodeId)], handler_stack_depth: usize) -> Result<()> {
        // Compile catch handlers
        if !catch_branches.is_empty() {
            // For now, just compile the first handler with simple variable binding
            let (pattern, handler) = &catch_branches[0];
            
            // The error value is on the stack from the throw
            
            // Handle variable binding in catch pattern
            match pattern {
                Pattern::Variable(var_name) => {
                    // When we enter a catch handler, the VM has:
                    // 1. Unwound the stack to where it was when PushHandler was executed
                    // 2. Pushed the error value on top
                    // 
                    // The catch parameter is effectively the top of the stack at handler entry.
                    // We need to account for this in our variable tracking.
                    
                    // Push new scope for the catch block
                    // Use push_catch_scope with the handler stack depth
                    debug_assert!(
                        handler_stack_depth <= self.stack_depth,
                        "Handler stack depth {} should not exceed current stack depth {}",
                        handler_stack_depth,
                        self.stack_depth
                    );
                    self.push_catch_scope(handler_stack_depth);
                    
                    // The error value is at handler_stack_depth (after unwinding + push)
                    // Store relative position (0) since it's the first variable in this scope
                    self.locals.last_mut().unwrap().insert(var_name.clone(), 0);
                    
                    // Update our stack depth tracking to account for the error parameter
                    self.stack_depth = handler_stack_depth + 1;
                    debug_assert!(
                        self.stack_depth > 0,
                        "Stack depth should be positive after catch parameter"
                    );
                    
                    // Compile the handler
                    let before_handler_depth = self.stack_depth;
                    self.compile_node(graph, *handler)?;
                    
                    // After handler compilation, we should have exactly one value on stack
                    // (the handler result)
                    debug_assert!(
                        self.stack_depth == before_handler_depth,
                        "Handler should consume error parameter and produce result: expected depth {}, got {}",
                        before_handler_depth,
                        self.stack_depth
                    );
                    
                    // Pop the error value after the handler
                    // (the handler result remains on stack)
                    self.emit(Instruction::new(Opcode::Swap)); // handler_result, error
                    self.emit(Instruction::new(Opcode::Pop));  // handler_result
                    
                    // Pop scope
                    self.pop_scope();
                    
                    // Reset stack depth to handler depth (the result replaced the error)
                    self.stack_depth = handler_stack_depth;
                    debug_assert!(
                        self.stack_depth == handler_stack_depth,
                        "Stack depth should be restored to handler depth after catch"
                    );
                }
                _ => {
                    // For other patterns, just compile the handler (not fully supported yet)
                    self.compile_node(graph, *handler)?;
                }
            }
        }
        
        Ok(())
    }
    
    /// Set up jump to finally block after catch handler
    fn setup_finally_jumps(&mut self, finally: Option<NodeId>) -> Result<Option<usize>> {
        // Jump to finally after catch
        let jump_after_catch = if finally.is_some() {
            Some(self.emit(Instruction::new(Opcode::Jump)))
        } else {
            None
        };
        
        Ok(jump_after_catch)
    }
    
    /// Compile the finally block with proper jump patching
    fn compile_finally_block(
        &mut self,
        graph: &ASTGraph,
        finally: Option<NodeId>,
        push_finally_idx: Option<usize>,
        jump_after_body: usize,
        jump_after_catch: Option<usize>,
    ) -> Result<()> {
        // Compile finally block if present
        if let Some(finally_block) = finally {
            // Mark finally start
            let finally_pos = self.bytecode.chunks[self.current_chunk].instructions.len();
            
            // Patch PushFinally with the finally IP
            if let Some(idx) = push_finally_idx {
                self.bytecode.chunks[self.current_chunk].instructions[idx].arg = finally_pos as u32;
            }
            
            // Patch jumps to finally
            self.patch_jump(jump_after_body, finally_pos);
            if let Some(jump) = jump_after_catch {
                self.patch_jump(jump, finally_pos);
            }
            
            // At entry to finally block:
            // - Normal path: stack has [result, marker]
            // - Exception path: stack has [error, marker]
            
            // The Finally opcode will handle saving/restoring these values
            self.emit(Instruction::new(Opcode::Finally));
            
            // Now compile the finally block - it runs with the saved values removed
            self.compile_node(graph, finally_block)?;
            
            // Pop the finally block's result (we don't use it)
            self.emit(Instruction::new(Opcode::Pop));
            
            // EndFinally opcode restores saved values and continues appropriately
            self.emit(Instruction::new(Opcode::EndFinally));
        } else {
            // No finally block - patch jumps directly to end
            let end_pos = self.bytecode.chunks[self.current_chunk].instructions.len();
            self.patch_jump(jump_after_body, end_pos);
        }
        
        Ok(())
    }
    
    fn compile_try(
        &mut self,
        graph: &ASTGraph,
        body: NodeId,
        catch_branches: &[(Pattern, NodeId)],
        finally: Option<NodeId>,
    ) -> Result<()> {
        // Structure:
        // PushHandler catch_ip
        // PushFinally finally_ip (if finally exists)
        // <try body>
        // PopHandler
        // Jump finally (or end)
        // catch:
        //   <catch handlers>
        //   Jump finally (or end)
        // finally:
        //   <preserve stack value>
        //   <finally block>
        //   <restore stack value>
        // end:
        
        // Save the stack depth before PushHandler - this is where the VM will unwind to
        let handler_stack_depth = self.stack_depth;
        
        // Set up error handlers for try/catch/finally
        let (push_handler_idx, push_finally_idx) = self.setup_error_handlers(finally)?;
        
        // Compile try body and get jump after successful completion
        let jump_after_body = self.compile_try_body(graph, body)?;
        
        // Set up catch handler position and patch PushHandler
        self.setup_catch_handlers(push_handler_idx)?;
        
        // Compile catch branches with pattern matching
        // Pass the handler stack depth so we know where the error will be placed
        self.compile_catch_branches(graph, catch_branches, handler_stack_depth)?;
        
        // Set up jump to finally after catch
        let jump_after_catch = self.setup_finally_jumps(finally)?;
        
        // Compile finally block with proper jump patching
        self.compile_finally_block(graph, finally, push_finally_idx, jump_after_body, jump_after_catch)?;
        
        Ok(())
    }
    
    fn compile_throw(
        &mut self,
        graph: &ASTGraph,
        error: NodeId,
    ) -> Result<()> {
        // Compile error value
        self.compile_node(graph, error)?;
        
        // Throw error
        self.emit(Instruction::new(Opcode::Throw));
        
        // Stack effect: pop error, no push (control flow)
        self.stack_depth = self.stack_depth.saturating_sub(1);
        
        Ok(())
    }
    
    fn compile_promise(
        &mut self,
        graph: &ASTGraph,
        body: NodeId,
    ) -> Result<()> {
        // For now, compile promise as immediate execution
        // In the future, this should create an actual promise
        self.compile_node(graph, body)?;
        
        // Wrap in promise
        self.emit(Instruction::new(Opcode::PromiseNew));
        
        Ok(())
    }
    
    fn compile_promise_all(
        &mut self,
        graph: &ASTGraph,
        promises: &[NodeId],
    ) -> Result<()> {
        // Compile all promises
        for promise in promises {
            self.compile_node(graph, *promise)?;
        }
        
        // Create list of promises
        self.emit(Instruction::with_arg(Opcode::MakeList, promises.len() as u32));
        
        // Wait for all
        self.emit(Instruction::new(Opcode::PromiseAll));
        
        // Stack effect: pop list, push result list
        
        Ok(())
    }
    
    fn compile_promise_race(
        &mut self,
        graph: &ASTGraph,
        promises: &[NodeId],
    ) -> Result<()> {
        // Compile all promises
        for promise in promises {
            self.compile_node(graph, *promise)?;
        }
        
        // Create list of promises
        self.emit(Instruction::with_arg(Opcode::MakeList, promises.len() as u32));
        
        // Race promises
        self.emit(Instruction::new(Opcode::PromiseRace));
        
        // Stack effect: pop list, push first result
        
        Ok(())
    }
    
    fn compile_timeout(
        &mut self,
        graph: &ASTGraph,
        duration: NodeId,
        promise: NodeId,
        default: Option<NodeId>,
    ) -> Result<()> {
        // Compile duration
        self.compile_node(graph, duration)?;
        
        // Compile promise
        self.compile_node(graph, promise)?;
        
        // Compile default if present
        if let Some(default_val) = default {
            self.compile_node(graph, default_val)?;
        } else {
            // Push nil as default
            self.emit(Instruction::new(Opcode::PushNil));
        }
        
        // Apply timeout
        self.emit(Instruction::new(Opcode::WithTimeout));
        
        // Stack effect: pop duration, promise, default; push result
        self.stack_depth = self.stack_depth.saturating_sub(2);
        
        Ok(())
    }

    fn find_free_variables(
        &self,
        graph: &ASTGraph,
        node_id: NodeId,
        params: &[String],
    ) -> Result<Vec<String>> {
        let mut free_vars = HashSet::new();
        let mut bound_vars = HashSet::new();

        // Parameters are bound
        for param in params {
            bound_vars.insert(param.clone());
        }

        self.collect_free_variables(graph, node_id, &mut free_vars, &mut bound_vars)?;

        // Return in deterministic order
        let mut result: Vec<_> = free_vars.into_iter().collect();
        result.sort();
        Ok(result)
    }

    fn collect_free_variables(
        &self,
        graph: &ASTGraph,
        node_id: NodeId,
        free_vars: &mut HashSet<String>,
        bound_vars: &mut HashSet<String>,
    ) -> Result<()> {
        let node = graph
            .nodes
            .get(&node_id)
            .ok_or_else(|| anyhow!("Invalid node ID: {:?}", node_id))?;

        match node {
            Node::Variable { name } => {
                // If not bound in lambda, check if it's in outer scope
                if !bound_vars.contains(name) {
                    // Check if it's in our locals (outer scope)
                    for scope in self.locals.iter().rev() {
                        if scope.contains_key(name) {
                            free_vars.insert(name.clone());
                            break;
                        }
                    }
                    // Also check if it's in captured variables (for nested lambdas)
                    for scope in self.captured.iter().rev() {
                        if scope.contains_key(name) {
                            free_vars.insert(name.clone());
                            break;
                        }
                    }
                }
            }
            Node::Lambda { params, body } => {
                // Create new bound set with lambda params
                let mut new_bound = bound_vars.clone();
                for param in params {
                    new_bound.insert(param.clone());
                }
                self.collect_free_variables(graph, *body, free_vars, &mut new_bound)?;
            }
            Node::Let { bindings, body } => {
                // Let bindings are evaluated in sequence
                let mut new_bound = bound_vars.clone();
                for (name, value) in bindings {
                    // Value can reference previous bindings
                    self.collect_free_variables(graph, *value, free_vars, &mut new_bound)?;
                    new_bound.insert(name.clone());
                }
                self.collect_free_variables(graph, *body, free_vars, &mut new_bound)?;
            }
            Node::Application { function, args } => {
                self.collect_free_variables(graph, *function, free_vars, bound_vars)?;
                for arg in args {
                    self.collect_free_variables(graph, *arg, free_vars, bound_vars)?;
                }
            }
            Node::If {
                condition,
                then_branch,
                else_branch,
            } => {
                self.collect_free_variables(graph, *condition, free_vars, bound_vars)?;
                self.collect_free_variables(graph, *then_branch, free_vars, bound_vars)?;
                self.collect_free_variables(graph, *else_branch, free_vars, bound_vars)?;
            }
            Node::List(items) => {
                for item in items {
                    self.collect_free_variables(graph, *item, free_vars, bound_vars)?;
                }
            }
            Node::Effect { args, .. } => {
                for arg in args {
                    self.collect_free_variables(graph, *arg, free_vars, bound_vars)?;
                }
            }
            Node::Async { body } => {
                self.collect_free_variables(graph, *body, free_vars, bound_vars)?;
            }
            Node::Await { expr } => {
                self.collect_free_variables(graph, *expr, free_vars, bound_vars)?;
            }
            Node::Spawn { expr } => {
                self.collect_free_variables(graph, *expr, free_vars, bound_vars)?;
            }
            Node::Send { channel, value } => {
                self.collect_free_variables(graph, *channel, free_vars, bound_vars)?;
                self.collect_free_variables(graph, *value, free_vars, bound_vars)?;
            }
            Node::Receive { channel } => {
                self.collect_free_variables(graph, *channel, free_vars, bound_vars)?;
            }
            Node::TrySend { channel, value } => {
                self.collect_free_variables(graph, *channel, free_vars, bound_vars)?;
                self.collect_free_variables(graph, *value, free_vars, bound_vars)?;
            }
            Node::TryReceive { channel } => {
                self.collect_free_variables(graph, *channel, free_vars, bound_vars)?;
            }
            Node::Select { branches, default } => {
                for (channel_op, handler) in branches {
                    self.collect_free_variables(graph, *channel_op, free_vars, bound_vars)?;
                    self.collect_free_variables(graph, *handler, free_vars, bound_vars)?;
                }
                if let Some(def) = default {
                    self.collect_free_variables(graph, *def, free_vars, bound_vars)?;
                }
            }
            Node::Actor { initial_state, handler } => {
                self.collect_free_variables(graph, *initial_state, free_vars, bound_vars)?;
                self.collect_free_variables(graph, *handler, free_vars, bound_vars)?;
            }
            Node::ActorSend { actor, message } => {
                self.collect_free_variables(graph, *actor, free_vars, bound_vars)?;
                self.collect_free_variables(graph, *message, free_vars, bound_vars)?;
            }
            Node::ActorReceive { patterns, timeout } => {
                for (_, handler) in patterns {
                    self.collect_free_variables(graph, *handler, free_vars, bound_vars)?;
                }
                if let Some((duration, handler)) = timeout {
                    self.collect_free_variables(graph, *duration, free_vars, bound_vars)?;
                    self.collect_free_variables(graph, *handler, free_vars, bound_vars)?;
                }
            }
            Node::Become { new_state } => {
                self.collect_free_variables(graph, *new_state, free_vars, bound_vars)?;
            }
            Node::Try { body, catch_branches, finally } => {
                self.collect_free_variables(graph, *body, free_vars, bound_vars)?;
                for (_, handler) in catch_branches {
                    self.collect_free_variables(graph, *handler, free_vars, bound_vars)?;
                }
                if let Some(f) = finally {
                    self.collect_free_variables(graph, *f, free_vars, bound_vars)?;
                }
            }
            Node::Throw { error } => {
                self.collect_free_variables(graph, *error, free_vars, bound_vars)?;
            }
            Node::Promise { body } => {
                self.collect_free_variables(graph, *body, free_vars, bound_vars)?;
            }
            Node::PromiseAll { promises } | Node::PromiseRace { promises } => {
                for promise in promises {
                    self.collect_free_variables(graph, *promise, free_vars, bound_vars)?;
                }
            }
            Node::Timeout { duration, promise, default } => {
                self.collect_free_variables(graph, *duration, free_vars, bound_vars)?;
                self.collect_free_variables(graph, *promise, free_vars, bound_vars)?;
                if let Some(def) = default {
                    self.collect_free_variables(graph, *def, free_vars, bound_vars)?;
                }
            }
            _ => {} // Literals, Channel, etc. have no variables
        }

        Ok(())
    }

    fn compile_captured_variable(&mut self, name: &str) -> Result<()> {
        // Find the variable in outer scopes and emit code to load it
        for (scope_idx, scope) in self.locals.iter().enumerate().rev() {
            if let Some(&rel_pos) = scope.get(name) {
                // Calculate absolute position like in compile_variable
                let abs_pos = self.scope_bases[scope_idx] + rel_pos;
                // Fix for issue 26: Properly calculate absolute stack position for captured variables
                
                // Use fast local opcodes for indices 0-3
                match abs_pos {
                    0 => self.emit(Instruction::new(Opcode::LoadLocal0)),
                    1 => self.emit(Instruction::new(Opcode::LoadLocal1)),
                    2 => self.emit(Instruction::new(Opcode::LoadLocal2)),
                    3 => self.emit(Instruction::new(Opcode::LoadLocal3)),
                    _ => self.emit(Instruction::with_arg(Opcode::Load, abs_pos as u32)),
                };
                // Don't dereference cells when capturing - we want to capture the cell itself
                // The dereference will happen when the variable is used
                return Ok(());
            }
        }

        // Check if it's already captured (for nested lambdas)
        for (_scope_idx, scope) in self.captured.iter().enumerate().rev() {
            if let Some(&capture_idx) = scope.get(name) {
                self.emit(Instruction::with_arg(
                    Opcode::LoadCaptured,
                    capture_idx as u32,
                ));
                return Ok(());
            }
        }

        // If not found in locals or captured, it might be a global
        let idx = self.add_constant(Value::String(name.to_string()));
        self.emit(Instruction::with_arg(Opcode::LoadGlobal, idx));
        Ok(())
    }

    fn compile_match(
        &mut self,
        graph: &ASTGraph,
        expr: NodeId,
        branches: &[(Pattern, NodeId)],
    ) -> Result<()> {
        // Validate that we have at least one branch
        if branches.is_empty() {
            return Err(anyhow!("Match expression must have at least one branch"));
        }

        // Compile the expression to match
        self.compile_node(graph, expr)?;

        // We'll compile pattern matching as a series of if-else chains
        // Key insight: for literal patterns, we need to preserve the value being matched
        // across multiple tests. We'll use a different strategy:
        // 1. Keep the value on stack throughout
        // 2. For literal patterns, dup the value, push literal, compare
        // 3. Only consume the value when we find a match

        let mut jump_to_ends = Vec::new();

        for (i, (pattern, body)) in branches.iter().enumerate() {
            let is_last = i == branches.len() - 1;

            // Compile pattern test
            // This will leave a boolean on the stack for conditional patterns
            // For always-matching patterns (variable/wildcard), no test is generated
            let (bindings, always_matches) = self.compile_pattern_test(graph, pattern)?;

            // Handle the test result
            let jump_to_next = if always_matches {
                // Pattern always matches - no jump needed
                None
            } else {
                // We have a boolean on the stack from the pattern test
                // Jump to next branch if false
                Some(self.emit(Instruction::with_arg(Opcode::JumpIfNot, 0)))
            };

            // At this point, pattern matched (or always matches)
            // The matched value is still on the stack

            // Check for special cons pattern case
            let is_cons_pattern = if let Pattern::Constructor { name, patterns } = pattern {
                (name == "cons" || name == "Cons")
                    && patterns.len() == 2
                    && matches!(&patterns[0], Pattern::Variable(_))
                    && matches!(&patterns[1], Pattern::Variable(_))
            } else {
                false
            };

            // Create new scope for pattern bindings
            if !bindings.is_empty() {
                if is_cons_pattern {
                    // Special handling for cons pattern
                    // At this point, JumpIfNot has already consumed the boolean (if there was one)
                    // The matched value (list) is on top of stack at position stack_depth-1

                    // Save the position where the list currently is
                    let list_position = self.stack_depth - 1;

                    // We need to duplicate the list first before extracting head/tail
                    self.emit(Instruction::new(Opcode::Dup)); // [..., list] -> [..., list, list]
                    self.stack_depth += 1;

                    // Extract head from the duplicated list
                    self.emit(Instruction::new(Opcode::ListHead)); // [..., list, list] -> [..., list, head]
                    
                    // Now we need to get the tail from the original list
                    // First swap to get the original list on top
                    self.emit(Instruction::new(Opcode::Swap)); // [..., list, head] -> [..., head, list]
                    
                    // Extract tail
                    self.emit(Instruction::new(Opcode::ListTail)); // [..., head, list] -> [..., head, tail]

                    // Stack now has [head, tail] where the list used to be
                    // head is at list_position, tail is at list_position + 1

                    // Set up scope for bindings
                    self.locals.push(HashMap::new());
                    self.captured.push(HashMap::new());
                    self.scope_bases.push(list_position); // Base of our new scope
                    self.cell_vars.push(HashSet::new());
                    let scope_idx = self.locals.len() - 1;

                    // Bind head and tail with their positions relative to scope base
                    // After all operations, head is at list_position and tail at list_position + 1
                    // But we store them as 0 and 1 relative to the scope base
                    if let Pattern::Constructor { patterns, .. } = pattern {
                        if let Pattern::Variable(head_name) = &patterns[0] {
                            // Store position relative to scope base
                            self.locals[scope_idx].insert(head_name.clone(), 0);
                        }
                        if let Pattern::Variable(tail_name) = &patterns[1] {
                            // Store position relative to scope base  
                            self.locals[scope_idx].insert(tail_name.clone(), 1);
                        }
                    }
                } else {
                    // Regular pattern binding
                    // After the pattern test and potential JumpIfNot, the matched value is on top of stack
                    // The bindings contain absolute stack positions, but we need to adjust them
                    // to be relative to our scope base

                    // The matched value is at stack_depth - 1
                    let value_pos = self.stack_depth - 1;

                    self.locals.push(HashMap::new());
                    self.captured.push(HashMap::new());
                    self.scope_bases.push(value_pos);
                    self.cell_vars.push(HashSet::new());
                    let scope_idx = self.locals.len() - 1;

                    // Add pattern bindings
                    // For simple patterns like (as x 42), the binding position should be 0
                    // relative to the scope base (which is the value position)
                    for (name, abs_pos) in &bindings {
                        // Convert absolute position to relative position
                        let rel_pos = if *abs_pos >= value_pos {
                            *abs_pos - value_pos
                        } else {
                            // This shouldn't happen, but handle it gracefully
                            0
                        };
                        self.locals[scope_idx].insert(name.clone(), rel_pos);
                    }
                }
            } else {
                // No bindings - pop the matched value
                self.emit(Instruction::new(Opcode::Pop));
            }

            // Compile branch body
            self.compile_node(graph, *body)?;

            // Clean up pattern bindings scope
            if !bindings.is_empty() {
                self.locals.pop();
                self.captured.pop();
                self.scope_bases.pop();
                self.cell_vars.pop();

                // Note: For cons patterns, we leave the extracted values on the stack
                // They will be cleaned up when the function returns
                // This is simpler than trying to juggle the stack to preserve the result
            }

            // Jump to end (skip other branches and fallback)
            // We need to jump unless this is the last branch AND it always matches
            // (in which case there's no fallback code to skip)
            if !is_last || !always_matches {
                jump_to_ends.push(self.emit(Instruction::with_arg(Opcode::Jump, 0)));
            }

            // Patch jump to next branch
            if let Some(jump_offset) = jump_to_next {
                let next_branch = self.current_offset();
                self.patch_jump(jump_offset, next_branch);

                // JumpIfNot already consumed the boolean
                // The value remains on stack for the next pattern test
            }
        }

        // If we get here and no pattern matched, we need to handle the error case
        // Check if the last pattern was always-matching
        let last_always_matches = if let Some((pattern, _)) = branches.last() {
            match pattern {
                Pattern::Wildcard | Pattern::Variable(_) => true,
                Pattern::As { pattern, .. } => {
                    // Check if the inner pattern always matches
                    matches!(pattern.as_ref(), Pattern::Wildcard | Pattern::Variable(_))
                }
                _ => false,
            }
        } else {
            false
        };

        if !last_always_matches && !branches.is_empty() {
            // No pattern matched - this is a runtime error
            // For now, push nil as a fallback
            self.emit(Instruction::new(Opcode::Pop)); // Pop the unmatched value
            self.emit(Instruction::new(Opcode::PushNil));
        }

        // Patch all jumps to end (after fallback code)
        let end = self.current_offset();
        for jump_offset in jump_to_ends {
            self.patch_jump(jump_offset, end);
        }

        Ok(())
    }

    fn compile_pattern_test(
        &mut self,
        graph: &ASTGraph,
        pattern: &Pattern,
    ) -> Result<(Vec<(String, usize)>, bool)> {
        let mut bindings = Vec::new();

        match pattern {
            Pattern::Wildcard => {
                // Always matches, no test needed
                // Value remains on stack
                Ok((bindings, true))
            }
            Pattern::Variable(name) => {
                // Always matches, bind the value
                let pos = self.stack_depth - 1; // Value is on top of stack
                bindings.push((name.clone(), pos));
                Ok((bindings, true))
            }
            Pattern::Literal(lit) => {
                // Duplicate the value for comparison
                self.emit(Instruction::new(Opcode::Dup));
                // Push literal and compare
                self.compile_literal(lit)?;
                self.emit(Instruction::new(Opcode::Eq));
                // Stack now has: [value, bool]
                // The boolean will be consumed by JumpIfNot
                // The original value remains for the next test or for the body
                Ok((bindings, false))
            }
            Pattern::Constructor { name, patterns } => {
                // Special handling for list patterns
                if (name == "cons" || name == "Cons")
                    && patterns.len() == 2
                    && matches!(&patterns[0], Pattern::Variable(_))
                    && matches!(&patterns[1], Pattern::Variable(_))
                {
                    // Special case: cons with two variable patterns
                    // First check if the list is non-empty
                    self.emit(Instruction::new(Opcode::Dup)); // [..., list, list]
                    self.emit(Instruction::new(Opcode::ListEmpty)); // [..., list, bool]
                    self.emit(Instruction::new(Opcode::Not)); // [..., list, !bool]

                    // This is handled differently in compile_match
                    if let (Pattern::Variable(head_name), Pattern::Variable(tail_name)) =
                        (&patterns[0], &patterns[1])
                    {
                        // Just return the bindings, compile_match will handle extraction
                        bindings.push((head_name.clone(), 0)); // placeholder positions
                        bindings.push((tail_name.clone(), 1));
                    }
                    Ok((bindings, false)) // false = test was generated
                } else if (name == "cons" || name == "Cons") && patterns.len() == 2 {
                    // Handle cons pattern on lists
                    // Stack before: [..., list]

                    // First check if list is empty
                    self.emit(Instruction::new(Opcode::Dup)); // [..., list, list]
                    self.emit(Instruction::new(Opcode::ListEmpty)); // [..., list, bool]

                    // If empty, fail - the test result (bool) will be left on stack
                    // for JumpIfNot in compile_match
                    // But we need to invert it because empty = fail
                    self.emit(Instruction::new(Opcode::Not)); // [..., list, !bool]
                    Ok((bindings, false))
                } else if (name == "nil" || name == "Nil") && patterns.is_empty() {
                    // Handle nil pattern on lists
                    self.emit(Instruction::new(Opcode::Dup));
                    self.emit(Instruction::new(Opcode::ListEmpty));
                    Ok((bindings, false))
                } else {
                    // Regular tagged value pattern
                    self.emit(Instruction::new(Opcode::Dup)); // Duplicate the value for tag check
                    let tag_idx = self.add_constant(Value::String(name.clone()));
                    self.emit(Instruction::with_arg(Opcode::IsTagged, tag_idx));

                    // If not the right tag, jump to next pattern
                    let fail_jump = self.bytecode.chunks[self.current_chunk].instructions.len();
                    self.emit(Instruction::with_arg(Opcode::JumpIfNot, 0)); // Will patch later

                    // Extract and test sub-patterns
                    for (i, sub_pattern) in patterns.iter().enumerate() {
                        // Duplicate the tagged value
                        self.emit(Instruction::new(Opcode::Dup));
                        // Get the field
                        self.emit(Instruction::with_arg(Opcode::GetTaggedField, i as u32));
                        // Test the sub-pattern
                        let (sub_bindings, _) = self.compile_pattern_test(graph, sub_pattern)?;
                        bindings.extend(sub_bindings);

                        // If sub-pattern failed, clean up stack and fail
                        let _sub_fail_jump =
                            self.bytecode.chunks[self.current_chunk].instructions.len();
                        self.emit(Instruction::with_arg(Opcode::JumpIfNot, 0)); // Will patch later

                        // Pop the test result (keep the value for next field or body)
                        self.emit(Instruction::new(Opcode::Pop));
                    }

                    // All sub-patterns matched, push true
                    self.emit(Instruction::new(Opcode::PushTrue));

                    // Jump over the failure case
                    let success_jump = self.bytecode.chunks[self.current_chunk].instructions.len();
                    self.emit(Instruction::with_arg(Opcode::Jump, 0)); // Will patch later

                    // Patch the fail jump to here
                    let fail_target = self.bytecode.chunks[self.current_chunk].instructions.len();
                    self.bytecode.chunks[self.current_chunk].patch_jump(fail_jump, fail_target);

                    // Also patch sub-pattern fail jumps
                    for i in 0..patterns.len() {
                        let sub_fail_jump = fail_jump + 2 + (i * 4) + 3; // Calculate the position
                        self.bytecode.chunks[self.current_chunk]
                            .patch_jump(sub_fail_jump, fail_target);
                    }

                    // Failure case: push false
                    self.emit(Instruction::new(Opcode::PushFalse));

                    // Patch success jump
                    let end_target = self.bytecode.chunks[self.current_chunk].instructions.len();
                    self.bytecode.chunks[self.current_chunk].patch_jump(success_jump, end_target);

                    Ok((bindings, false))
                }
            }
            Pattern::Guard { pattern, condition } => {
                // First compile the inner pattern test
                let (inner_bindings, always_matches) = self.compile_pattern_test(graph, pattern)?;

                if !always_matches {
                    // If the pattern doesn't always match, we already have a test result on stack
                    // Need to check it before evaluating the guard
                    let pattern_fail_jump =
                        self.bytecode.chunks[self.current_chunk].instructions.len();
                    self.emit(Instruction::with_arg(Opcode::JumpIfNot, 0)); // Will patch later

                    // Pattern matched, now evaluate guard condition
                    // Create temporary scope with pattern bindings for guard compilation
                    self.locals.push(HashMap::new());
                    self.captured.push(HashMap::new());
                    self.scope_bases.push(self.stack_depth - 1); // Value is on stack
                    self.cell_vars.push(HashSet::new());
                    let scope_idx = self.locals.len() - 1;

                    // Add pattern bindings to scope
                    for (name, pos) in &inner_bindings {
                        self.locals[scope_idx].insert(name.clone(), *pos);
                    }

                    // Compile guard condition with bindings in scope
                    self.compile_node(graph, *condition)?;

                    // Remove temporary scope
                    self.locals.pop();
                    self.captured.pop();
                    self.scope_bases.pop();
                    self.cell_vars.pop();

                    // Jump to end
                    let end_jump = self.bytecode.chunks[self.current_chunk].instructions.len();
                    self.emit(Instruction::with_arg(Opcode::Jump, 0)); // Will patch later

                    // Pattern failed, push false
                    let pattern_fail_target =
                        self.bytecode.chunks[self.current_chunk].instructions.len();
                    self.bytecode.chunks[self.current_chunk]
                        .patch_jump(pattern_fail_jump, pattern_fail_target);
                    self.emit(Instruction::new(Opcode::PushFalse));

                    // Patch end jump
                    let end_target = self.bytecode.chunks[self.current_chunk].instructions.len();
                    self.bytecode.chunks[self.current_chunk].patch_jump(end_jump, end_target);
                } else {
                    // Pattern always matches, just evaluate the guard
                    // Create temporary scope with pattern bindings for guard compilation
                    self.locals.push(HashMap::new());
                    self.captured.push(HashMap::new());
                    self.scope_bases.push(self.stack_depth - 1); // Value is on stack
                    self.cell_vars.push(HashSet::new());
                    let scope_idx = self.locals.len() - 1;

                    // Add pattern bindings to scope
                    for (name, pos) in &inner_bindings {
                        self.locals[scope_idx].insert(name.clone(), *pos);
                    }

                    // Compile guard condition with bindings in scope
                    self.compile_node(graph, *condition)?;

                    // Remove temporary scope
                    self.locals.pop();
                    self.captured.pop();
                    self.scope_bases.pop();
                    self.cell_vars.pop();
                }

                let bindings_mut = inner_bindings;
                Ok((bindings_mut, false))
            }
            Pattern::As { binding, pattern } => {
                // As-pattern: bind the value, then test the inner pattern
                // The value is on top of stack
                let value_pos = self.stack_depth - 1;

                // Add the as-binding first
                bindings.push((binding.clone(), value_pos));

                // Compile the inner pattern
                let (inner_bindings, always_matches) = self.compile_pattern_test(graph, pattern)?;

                // Add any inner bindings
                bindings.extend(inner_bindings);

                Ok((bindings, always_matches))
            }
            Pattern::Or(patterns) => {
                // Or-pattern: try each pattern in sequence until one matches
                if patterns.is_empty() {
                    // Empty or-pattern never matches
                    self.emit(Instruction::new(Opcode::PushFalse));
                    return Ok((bindings, false));
                }

                let mut jumps_to_success = Vec::new();

                for (i, pat) in patterns.iter().enumerate() {
                    // The stack should have [value] at this point
                    // compile_pattern_test expects the value on top of stack

                    let (pat_bindings, always_matches) = self.compile_pattern_test(graph, pat)?;

                    if always_matches {
                        // This pattern always matches, no need to check others
                        bindings.extend(pat_bindings);
                        // Push true for the or-pattern result
                        self.emit(Instruction::new(Opcode::PushTrue));
                        return Ok((bindings, false));
                    }

                    // Pattern test left stack as: [value, bool]
                    // We need to check the bool and potentially continue

                    if i < patterns.len() - 1 {
                        // Not the last pattern - need to preserve value for next iteration
                        // Stack: [value, bool]
                        // Duplicate the bool for the jump test
                        self.emit(Instruction::new(Opcode::Dup)); // [value, bool, bool]

                        // If true, jump to success
                        let jump_to_success =
                            self.bytecode.chunks[self.current_chunk].instructions.len();
                        self.emit(Instruction::with_arg(Opcode::JumpIf, 0)); // Will patch later
                        jumps_to_success.push(jump_to_success);
                        // JumpIf consumed one bool, stack: [value, bool]

                        // Test failed, pop the false result
                        self.emit(Instruction::new(Opcode::Pop)); // [value]
                                                                  // Ready for next iteration
                    } else {
                        // Last pattern - the bool result stays on stack
                        // If true, jump to success
                        let jump_to_success =
                            self.bytecode.chunks[self.current_chunk].instructions.len();
                        self.emit(Instruction::with_arg(Opcode::JumpIf, 0)); // Will patch later
                        jumps_to_success.push(jump_to_success);
                        // Stack after jump: [value] (JumpIf consumed the bool)
                    }

                    // Note: We can't use bindings from or-patterns as they may not all bind the same variables
                }

                // After all patterns tried and failed
                // For the last pattern:
                // - If it matched, we jumped to success
                // - If it didn't match, the stack is [value] (JumpIf consumed the false)
                // We need to push false as the or-pattern result
                self.emit(Instruction::new(Opcode::PushFalse)); // [value, false]

                // Jump to end to skip success case
                let jump_to_end = self.bytecode.chunks[self.current_chunk].instructions.len();
                self.emit(Instruction::with_arg(Opcode::Jump, 0)); // Will patch later

                // Success target: when we jump here, stack is [value]
                let success_target = self.bytecode.chunks[self.current_chunk].instructions.len();
                for jump in jumps_to_success {
                    self.bytecode.chunks[self.current_chunk].patch_jump(jump, success_target);
                }
                // Push true as the or-pattern result
                self.emit(Instruction::new(Opcode::PushTrue)); // [value, true]

                // Patch jump to end
                let end_target = self.bytecode.chunks[self.current_chunk].instructions.len();
                self.bytecode.chunks[self.current_chunk].patch_jump(jump_to_end, end_target);

                // Stack now has: [value, bool] where bool is the or-pattern result
                Ok((bindings, false))
            }
            Pattern::Range(range) => {
                // Range pattern: check if value is within range

                // Duplicate value for comparison
                self.emit(Instruction::new(Opcode::Dup));

                // Check lower bound
                self.compile_literal(&range.start)?;
                self.emit(Instruction::new(Opcode::Ge)); // value >= start

                // Short-circuit if lower bound fails
                let lower_fail_jump = self.bytecode.chunks[self.current_chunk].instructions.len();
                self.emit(Instruction::with_arg(Opcode::JumpIfNot, 0)); // Will patch later

                // Check upper bound
                self.emit(Instruction::new(Opcode::Dup)); // Duplicate value again
                self.compile_literal(&range.end)?;
                if range.inclusive {
                    self.emit(Instruction::new(Opcode::Le)); // value <= end
                } else {
                    self.emit(Instruction::new(Opcode::Lt)); // value < end
                }

                // Jump to end
                let end_jump = self.bytecode.chunks[self.current_chunk].instructions.len();
                self.emit(Instruction::with_arg(Opcode::Jump, 0)); // Will patch later

                // Lower bound failed, push false
                let lower_fail_target = self.bytecode.chunks[self.current_chunk].instructions.len();
                self.bytecode.chunks[self.current_chunk]
                    .patch_jump(lower_fail_jump, lower_fail_target);
                self.emit(Instruction::new(Opcode::PushFalse));

                // Patch end jump
                let end_target = self.bytecode.chunks[self.current_chunk].instructions.len();
                self.bytecode.chunks[self.current_chunk].patch_jump(end_jump, end_target);

                Ok((bindings, false))
            }
            Pattern::View { function, pattern } => {
                // View pattern: apply function then match
                // Stack: [..., value]

                // Duplicate the value for function application
                self.emit(Instruction::new(Opcode::Dup)); // [..., value, value]

                // Compile the function
                self.compile_node(graph, *function)?; // [..., value, value, func]

                // Call expects: function on top, then arguments below
                // Current stack: [..., original_value, dup_value, func]
                // The Call instruction will:
                // 1. Pop func
                // 2. Pop dup_value as the argument
                // 3. Push the result
                // This leaves [..., original_value, result] which is what we want!
                self.emit(Instruction::with_arg(Opcode::Call, 1)); // [..., value, result]

                // Now match the result against the inner pattern
                let (inner_bindings, always_matches) = self.compile_pattern_test(graph, pattern)?;

                // If pattern test left a boolean on stack, we need to handle it
                if !always_matches {
                    // Stack: [..., value, bool]
                    // Swap so value stays on top for potential binding
                    self.emit(Instruction::new(Opcode::Swap)); // [..., bool, value]
                    self.emit(Instruction::new(Opcode::Swap)); // [..., value, bool]
                }

                bindings.extend(inner_bindings);
                Ok((bindings, always_matches))
            }
        }
    }

    // Module compilation methods
    fn compile_module(
        &mut self,
        graph: &ASTGraph,
        name: &str,
        exports: &[String],
        body: NodeId,
    ) -> Result<()> {
        // Begin module scope
        let name_idx = self.add_constant(Value::String(name.to_string()));
        self.emit(Instruction::with_arg(Opcode::BeginModule, name_idx));

        // Compile the module body
        self.compile_node(graph, body)?;

        // Export each binding
        for export in exports {
            let export_idx = self.add_constant(Value::String(export.clone()));
            // Look up the binding value
            self.compile_variable(export)?;
            self.emit(Instruction::with_arg(Opcode::ExportBinding, export_idx));
            self.emit(Instruction::new(Opcode::Pop)); // ExportBinding doesn't consume the value
        }

        // End module scope
        self.emit(Instruction::new(Opcode::EndModule));

        Ok(())
    }

    fn compile_import(
        &mut self,
        module_path: &str,
        import_list: &[fluentai_core::ast::ImportItem],
        import_all: bool,
    ) -> Result<()> {
        // Load the module
        let module_idx = self.add_constant(Value::String(module_path.to_string()));
        self.emit(Instruction::with_arg(Opcode::LoadModule, module_idx));

        if import_all {
            // Import all exports from the module
            // The runtime will handle enumerating and binding all exports
            self.emit(Instruction::with_arg(Opcode::ImportAll, module_idx));
        } else {
            // Import specific bindings
            for item in import_list {
                let binding_idx = self.add_constant(Value::String(item.name.clone()));
                // Encode both module and binding indices in arg
                let arg = ((module_idx as u32) << 16) | (binding_idx as u32);
                self.emit(Instruction::with_arg(Opcode::ImportBinding, arg));

                // Store in local scope
                let local_name = item.alias.as_ref().unwrap_or(&item.name);
                let local_idx = self.add_local(local_name.clone())?;
                self.emit(Instruction::with_arg(Opcode::Store, local_idx as u32));
            }
        }

        // Import statements evaluate to nil
        self.emit(Instruction::new(Opcode::PushNil));

        Ok(())
    }

    fn compile_export(&mut self, export_list: &[fluentai_core::ast::ExportItem]) -> Result<()> {
        for item in export_list {
            // Load the value to export
            self.compile_variable(&item.name)?;

            // Export it
            let export_name = item.alias.as_ref().unwrap_or(&item.name);
            let export_idx = self.add_constant(Value::String(export_name.clone()));
            self.emit(Instruction::with_arg(Opcode::ExportBinding, export_idx));
            self.emit(Instruction::new(Opcode::Pop)); // ExportBinding doesn't consume the value
        }

        Ok(())
    }

    fn compile_qualified_variable(&mut self, module_name: &str, variable_name: &str) -> Result<()> {
        let module_idx = self.add_constant(Value::String(module_name.to_string()));
        let var_idx = self.add_constant(Value::String(variable_name.to_string()));

        // Encode both indices in arg
        let arg = ((module_idx as u32) << 16) | (var_idx as u32);
        self.emit(Instruction::with_arg(Opcode::LoadQualified, arg));

        // LoadQualified pushes one value onto the stack
        self.stack_depth += 1;

        Ok(())
    }

    fn compile_handler(
        &mut self,
        graph: &ASTGraph,
        handlers: &[(fluentai_core::ast::EffectType, Option<String>, NodeId)],
        body: NodeId,
    ) -> Result<()> {
        // Handler implementation:
        // 1. Compile handler functions and push them onto the stack
        // 2. Create handler table with effect types and optional operation filters
        // 3. Install handler for the dynamic extent of the body
        // 4. Execute body
        // 5. Uninstall handler

        // Save the stack depth before handler setup
        let saved_stack_depth = self.stack_depth;

        // Compile handler functions
        for (effect_type, op_filter, handler_fn) in handlers {
            // Push effect type - use the same case as VM expects
            let effect_str = match effect_type {
                fluentai_core::ast::EffectType::IO => "IO",
                fluentai_core::ast::EffectType::State => "State",
                fluentai_core::ast::EffectType::Error => "Error",
                fluentai_core::ast::EffectType::Time => "Time",
                fluentai_core::ast::EffectType::Network => "Network",
                fluentai_core::ast::EffectType::Random => "Random",
                fluentai_core::ast::EffectType::Dom => "Dom",
                fluentai_core::ast::EffectType::Async => "Async",
                fluentai_core::ast::EffectType::Concurrent => "Concurrent",
                fluentai_core::ast::EffectType::Pure => "Pure",
            }
            .to_string();
            let idx = self.add_constant(Value::String(effect_str));
            self.emit(Instruction::with_arg(Opcode::PushConst, idx));
            // emit() already updates stack_depth

            // Push operation filter (or nil if none)
            if let Some(op) = op_filter {
                let idx = self.add_constant(Value::String(op.clone()));
                self.emit(Instruction::with_arg(Opcode::PushConst, idx));
            } else {
                let nil_idx = self.add_constant(Value::Nil);
                self.emit(Instruction::with_arg(Opcode::PushConst, nil_idx));
            }
            // emit() already updates stack_depth

            // Compile handler function
            self.compile_node(graph, *handler_fn)?;
            // compile_node should have handled stack_depth correctly
        }

        // Create handler with the number of handlers
        // MakeHandler pops 3 values per handler and pushes 1 handler
        self.emit(Instruction::with_arg(
            Opcode::MakeHandler,
            handlers.len() as u32,
        ));
        // emit() will handle the stack depth adjustment

        // Install handler (pops handler, pushes nothing)
        self.emit(Instruction::new(Opcode::InstallHandler));
        // emit() will handle the stack depth adjustment

        // Compile body - the body will produce a value on the stack
        self.compile_node(graph, body)?;

        // Uninstall handler (preserving the body's result)
        self.emit(Instruction::new(Opcode::UninstallHandler));

        // The key insight: after all the handler setup and teardown,
        // we should have exactly one more value on the stack than we started with
        // (the result of the handler expression)
        self.stack_depth = saved_stack_depth + 1;

        Ok(())
    }

    fn add_local(&mut self, name: String) -> Result<usize> {
        let scope_idx = self.locals.len() - 1;
        let pos = if self.stack_depth > 0 {
            self.stack_depth - 1 // Current value on stack
        } else {
            0 // No value on stack yet
        };
        self.locals[scope_idx].insert(name, pos);
        Ok(pos)
    }

    fn enter_scope(&mut self) {
        self.locals.push(HashMap::new());
        self.captured.push(HashMap::new());
        self.scope_bases.push(self.stack_depth);
        self.cell_vars.push(HashSet::new());
    }

    fn exit_scope(&mut self) {
        self.locals.pop();
        self.captured.pop();
        self.scope_bases.pop();
        self.cell_vars.pop();
    }
}

#[cfg(test)]
mod tests {
    use super::*;
    use fluentai_core::ast::{EffectType, Graph};

    #[test]
    fn test_handler_bytecode_generation() {
        // Create a simple handler test case similar to what's in the effects runtime
        let mut graph = Graph::new();

        // Create handler body: just return 42
        let body = graph.add_node(Node::Literal(Literal::Integer(42))).unwrap();

        // Create handler function: lambda that takes _ and returns "handled"
        let handler_param = "_".to_string();
        let handler_body = graph
            .add_node(Node::Literal(Literal::String("handled".to_string())))
            .unwrap();
        let handler_fn = graph
            .add_node(Node::Lambda {
                params: vec![handler_param],
                body: handler_body,
            })
            .unwrap();

        // Create the handler node
        let handler = graph
            .add_node(Node::Handler {
                handlers: vec![(EffectType::IO, Some("print".to_string()), handler_fn)],
                body,
            })
            .unwrap();

        graph.root_id = Some(handler);

        // Compile and check bytecode
        let compiler = Compiler::new();
        let bytecode = compiler.compile(&graph).unwrap();

        // Print the generated bytecode for inspection
        println!("\n=== Handler Bytecode Generation Test ===");
        println!("Generated bytecode:");
        for (i, instr) in bytecode.chunks[bytecode.main_chunk]
            .instructions
            .iter()
            .enumerate()
        {
            println!("  {:3}: {:?}", i, instr);
        }

        // Check for any LoadLocal2 instructions
        let has_load_local2 = bytecode.chunks[bytecode.main_chunk]
            .instructions
            .iter()
            .any(|instr| matches!(instr.opcode, Opcode::LoadLocal2));

        println!("\nContains LoadLocal2: {}", has_load_local2);

        // Also check the constants table
        println!("\nConstants:");
        for (i, val) in bytecode.chunks[bytecode.main_chunk]
            .constants
            .iter()
            .enumerate()
        {
            println!("  [{}]: {:?}", i, val);
        }

        // Assert that we don't have LoadLocal2 (which would be the bug)
        assert!(
            !has_load_local2,
            "Handler bytecode should not contain LoadLocal2"
        );
    }
<<<<<<< HEAD

    #[test]
    fn test_push_catch_scope_basic() {
        // Test basic functionality of push_catch_scope
        let mut compiler = Compiler::new();
        
        // Initial state
        assert_eq!(compiler.locals.len(), 1);
        assert_eq!(compiler.captured.len(), 1);
        assert_eq!(compiler.cell_vars.len(), 1);
        assert_eq!(compiler.scope_bases.len(), 1);
        assert_eq!(compiler.scope_bases[0], 0);
        
        // Push a catch scope with handler depth 5
        compiler.push_catch_scope(5);
        
        // Verify new scope was created
        assert_eq!(compiler.locals.len(), 2);
        assert_eq!(compiler.captured.len(), 2);
        assert_eq!(compiler.cell_vars.len(), 2);
        assert_eq!(compiler.scope_bases.len(), 2);
        
        // Verify scope base was set to handler depth
        assert_eq!(compiler.scope_bases[1], 5);
        
        // Verify new scope has empty collections
        assert!(compiler.locals[1].is_empty());
        assert!(compiler.captured[1].is_empty());
        assert!(compiler.cell_vars[1].is_empty());
    }

    #[test]
    fn test_push_catch_scope_zero_depth() {
        // Test edge case with handler_depth = 0
        let mut compiler = Compiler::new();
        
        // Push a catch scope with handler depth 0
        compiler.push_catch_scope(0);
        
        // Verify scope base is 0
        assert_eq!(compiler.scope_bases.len(), 2);
        assert_eq!(compiler.scope_bases[1], 0);
        
        // Should still work correctly
        compiler.locals[1].insert("error".to_string(), 0);
        assert_eq!(compiler.locals[1].get("error"), Some(&0));
    }

    #[test]
    fn test_push_catch_scope_nested() {
        // Test multiple nested catch scopes
        let mut compiler = Compiler::new();
        
        // Push first catch scope
        compiler.push_catch_scope(3);
        assert_eq!(compiler.scope_bases.len(), 2);
        assert_eq!(compiler.scope_bases[1], 3);
        
        // Push second catch scope
        compiler.push_catch_scope(7);
        assert_eq!(compiler.scope_bases.len(), 3);
        assert_eq!(compiler.scope_bases[2], 7);
        
        // Push third catch scope
        compiler.push_catch_scope(10);
        assert_eq!(compiler.scope_bases.len(), 4);
        assert_eq!(compiler.scope_bases[3], 10);
        
        // Verify all scope bases are preserved
        assert_eq!(compiler.scope_bases[0], 0);
        assert_eq!(compiler.scope_bases[1], 3);
        assert_eq!(compiler.scope_bases[2], 7);
        assert_eq!(compiler.scope_bases[3], 10);
    }

    #[test]
    fn test_push_catch_scope_with_pop() {
        // Test interaction between push_catch_scope and pop_scope
        let mut compiler = Compiler::new();
        
        // Push a regular scope first
        compiler.push_scope();
        compiler.locals[1].insert("x".to_string(), 0);
        assert_eq!(compiler.scope_bases.len(), 2);
        
        // Push a catch scope
        compiler.push_catch_scope(5);
        compiler.locals[2].insert("e".to_string(), 0);
        assert_eq!(compiler.scope_bases.len(), 3);
        assert_eq!(compiler.scope_bases[2], 5);
        
        // Pop the catch scope
        compiler.pop_scope();
        assert_eq!(compiler.scope_bases.len(), 2);
        assert_eq!(compiler.locals.len(), 2);
        
        // Verify the regular scope is still intact
        assert_eq!(compiler.locals[1].get("x"), Some(&0));
        
        // Pop the regular scope
        compiler.pop_scope();
        assert_eq!(compiler.scope_bases.len(), 1);
        assert_eq!(compiler.locals.len(), 1);
    }

    #[test]
    fn test_catch_scope_variable_resolution() {
        // Test variable resolution within catch scopes
        let mut compiler = Compiler::new();
        
        // Set up initial stack depth
        compiler.stack_depth = 2;
        compiler.scope_bases[0] = 0;
        
        // Add some variables to outer scope
        compiler.locals[0].insert("outer".to_string(), 0);
        compiler.locals[0].insert("x".to_string(), 1);
        
        // Push a catch scope at handler depth 3
        compiler.push_catch_scope(3);
        
        // Add catch parameter at relative position 0
        compiler.locals[1].insert("e".to_string(), 0);
        
        // Add another local in catch scope
        compiler.locals[1].insert("inner".to_string(), 1);
        
        // Test variable resolution
        // The catch parameter 'e' should resolve to position 0 relative to scope base 3
        assert_eq!(compiler.locals[1].get("e"), Some(&0));
        
        // The inner variable should be at position 1 relative to scope base 3
        assert_eq!(compiler.locals[1].get("inner"), Some(&1));
        
        // When compiling LoadLocal for these, they would use:
        // - "e": scope_base(3) + relative(0) = absolute position 3
        // - "inner": scope_base(3) + relative(1) = absolute position 4
        
        // Verify scope base is correct
        assert_eq!(compiler.scope_bases[1], 3);
=======
}

impl Compiler {    
    // Helper methods for debug assertions
    #[cfg(debug_assertions)]
    fn verify_stack_invariants(&self) {
        // Verify stack depth is consistent with scope bases
        if let Some(&last_scope_base) = self.scope_bases.last() {
            debug_assert!(
                self.stack_depth >= last_scope_base,
                "Stack depth {} is less than last scope base {}",
                self.stack_depth, last_scope_base
            );
        }
        
        // Verify all data structures have same depth
        debug_assert_eq!(
            self.locals.len(), self.captured.len(),
            "Locals and captured lists should have same length"
        );
        debug_assert_eq!(
            self.locals.len(), self.scope_bases.len(),
            "Locals and scope_bases should have same length"
        );
        debug_assert_eq!(
            self.locals.len(), self.cell_vars.len(),
            "Locals and cell_vars should have same length"
        );
    }
    
    #[cfg(debug_assertions)]
    fn verify_scope_consistency(&self, scope_idx: usize) {
        debug_assert!(
            scope_idx < self.locals.len(),
            "Scope index {} out of bounds for locals (len {})",
            scope_idx, self.locals.len()
        );
        
        debug_assert!(
            scope_idx < self.scope_bases.len(),
            "Scope index {} out of bounds for scope_bases (len {})",
            scope_idx, self.scope_bases.len()
        );
        
        // Verify all variables in scope have valid relative positions
        let scope_base = self.scope_bases[scope_idx];
        for (name, &rel_pos) in &self.locals[scope_idx] {
            let abs_pos = scope_base + rel_pos;
            debug_assert!(
                abs_pos < self.stack_depth,
                "Variable '{}' at absolute position {} exceeds stack depth {}",
                name, abs_pos, self.stack_depth
            );
        }
    }
    
    #[cfg(not(debug_assertions))]
    fn verify_stack_invariants(&self) {
        // No-op in release builds
    }
    
    #[cfg(not(debug_assertions))]
    fn verify_scope_consistency(&self, _scope_idx: usize) {
        // No-op in release builds
>>>>>>> 7e9b36f2
    }
}<|MERGE_RESOLUTION|>--- conflicted
+++ resolved
@@ -2912,7 +2912,6 @@
             "Handler bytecode should not contain LoadLocal2"
         );
     }
-<<<<<<< HEAD
 
     #[test]
     fn test_push_catch_scope_basic() {
@@ -3053,7 +3052,7 @@
         
         // Verify scope base is correct
         assert_eq!(compiler.scope_bases[1], 3);
-=======
+    }
 }
 
 impl Compiler {    
@@ -3118,6 +3117,5 @@
     #[cfg(not(debug_assertions))]
     fn verify_scope_consistency(&self, _scope_idx: usize) {
         // No-op in release builds
->>>>>>> 7e9b36f2
     }
 }