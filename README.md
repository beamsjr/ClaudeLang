# FluentAI: An AI-First Programming Language

[![Rust Version](https://img.shields.io/badge/rust-1.70%2B-orange)](https://www.rust-lang.org/)
[![License](https://img.shields.io/badge/license-MIT-green)](LICENSE)

FluentAI is an experimental programming language designed for AI systems rather than humans. It features a graph-based AST, effect-aware execution, and explicit, verifiable semantics tailored for static analysis and transformation. Powered by advanced optimization and reasoning passes—including data flow, control flow, type, and effect analysis—FluentAI enables AI agents to understand, manipulate, and optimize code safely. Fully implemented in Rust, it offers production-grade performance, safety, and runtime extensibility.

## Implementation Status

### ✅ Working Features (Tested and Verified)
- **Core Language**: 
  - FLC (Fluent Lambda Chain) syntax with method chaining
  - Arithmetic operators: `+`, `-`, `*`, `/`, `%`
  - Comparisons: `==`, `!=`, `<`, `>`, `<=`, `>=`
  - Conditionals: `if (condition) { then } else { else }`
  - Block expressions: `{ expr1; expr2; expr3 }`
- **Functions**: 
  - Lambda expressions: `x => x * x` or `(x, y) => x + y`
  - Function definitions: `private function square(x) { x * x }`
  - Method chaining: `list.map(x => x * 2).filter(x => x > 10)`
  - Higher-order functions: `map`, `filter`, `fold`
  - Recursion works correctly (factorial, fibonacci, etc.)
- **Data Structures**: 
  - List literals: `[1, 2, 3]`
  - List operations: `list.head()`, `list.tail()`, `list.length()`, `list.is_empty()`
  - Additional: `reverse()`, `append()`, `take()`, `drop()`, `range()`, `nth()`
- **I/O Functions**:
  - `print(value)` - prints value without newline
  - `println(value)` - prints value with newline
  - `$("text")` - printable construct
- **Pattern Matching**: 
  - Pattern matching with method chaining
  - Literal patterns and wildcard `_`
  - Variable binding in patterns
  - List patterns with `Cons`/`Nil`
  - Example: `x.match().case(0, "zero").case(1, "one").case(_, "other").get()`
  - Example: `lst.match().case(Nil, "empty").case(Cons(x, xs), x).get()`
- **Effect System**: 
  - Effects work with default handlers
  - Custom effect handlers work correctly
  - `io.print("message")` - prints to stdout
  - `state.set("key", value)` and `state.get("key")`
  - `time.now()` - returns timestamp
  - `random.int(min, max)` - random integers
  - `random.float()` - random float [0,1)
- **Let Bindings**: 
  - Let expressions: `let x = 1; let y = 2; x + y`
  - Block scoping with `{ }` braces
- **Multiple Top-Level Expressions**: 
  - Multiple expressions can be defined at top level
  - Last expression is the return value

### 🚧 Partially Implemented
- **Module System**: Full parsing and loading infrastructure but cannot export/import values at runtime
  - `mod name { ... }` module definitions
  - `use module::{item1, item2}` import syntax
  - ✅ `use module::path as alias` import aliases now work
  - Module loading from filesystem works
  - Missing global binding mechanism for exports
- **JIT Compilation**: Infrastructure exists (Cranelift backend) but not fully integrated
  - ✅ Now an optional feature to avoid circular dependencies
- **Multiple expressions in `let` body**: Currently causes parse errors
- **Web Features**: UI compiler exists but not integrated with parser
  - Code generators for React, Vue, Web Components, Vanilla JS work
  - UI syntax (`ui:element`, `ui:text`, etc.) not recognized by parser
  - No working examples or tests

### ✅ Newly Completed (July 2025)
- **Async/Await & Concurrency**: Comprehensive concurrent programming support
  - ✅ Channels: `channel()`, `channel(capacity)` for buffered channels
  - ✅ Send/Receive: `ch.send(val)`, `ch.receive()`
  - ✅ Non-blocking ops: `ch.try_send(val)`, `ch.try_receive()` return [success, value]
  - ✅ Spawn: `spawn { expr }` creates concurrent tasks
  - ✅ Select: `select { ... }` for multi-channel operations (AST/parser ready)
  - ❌ Async/await: `async function` and `.await()` (Parser support complete, runtime not implemented)
- **Error Handling**: Try-catch-throw error handling system
  - ✅ Try-catch blocks: `try { expr } catch (err) { handler }`
  - ✅ Throw statements: `throw error_value`
  - ✅ Error propagation with proper stack unwinding
  - ✅ Pattern matching in catch handlers
  - ✅ Error value type with metadata (kind, message, stack trace)
  - ❌ Finally blocks: `finally { ... }` (Parser support complete, runtime not implemented)
  - ❌ Promise operations: AST/compiler ready, runtime not implemented
- **Actor Model**: Basic actor primitives with message passing
  - ✅ Actor definition: `private actor Name { state; handle MessageType(...) { ... } }`
  - ✅ Send messages: `actor.send(message)`
  - ❌ Receive patterns: Not yet implemented
  - ❌ Become: Not yet implemented

### 📋 Planned/Aspirational Features
- **Network Effects**: Built-in HTTP client/server capabilities
- **Property-based testing**: Automatic test generation with Hypothesis  
- **Hot code reloading**: Update running systems without downtime
- **Distributed computing**: Built-in support for distributed systems
- **Visual programming**: Graphical representation and editing of programs
- **AI agent integration**: Native support for AI agent development

## Table of Contents

- [Key Features](#key-features)
- [Quick Example](#quick-example)
- [Installation](#installation)
- [Testing](#testing)
- [Language Features](#language-features)
- [AI-First Features](#ai-first-features)
- [Performance](#performance)
- [Documentation](#documentation)
- [Project Structure](#project-structure)
- [Contributing](#contributing)

## Key Features

> **Implementation Status**: ✅ = Working/Complete | 🚧 = Partially implemented | 📋 = Planned/Not started

### 🚀 High-Performance Rust Implementation ✅
- **Parser**: 0.8-5.2µs - optimized S-expression parsing ([see benchmark](rust/benchmarks/parser_benchmark.rs))
- **VM**: ~0.1µs average execution time
- **JIT Compiler**: Native code generation with Cranelift (x86_64) 🚧
- **Memory Efficient**: 5-10x less memory usage through zero-cost abstractions
- **Throughput**: 19.2 million operations/second average, up to 35.8M ops/sec ([see benchmark](rust/benchmarks/throughput_benchmark.rs))
- **Packet Processing Optimizations**: Tail calls, unboxed types, memory pools, lock-free queues

### 🧠 AI-First Design 🚧
- **Graph-based AST**: Programs as directed graphs, not text
- **Explicit semantics**: All effects and dependencies declared
- **Machine-readable specs**: Formal specifications embedded in code 📋
- **Semantic versioning**: Version numbers based on behavior, not syntax 📋

### 🌐 Modern Web Features 🚧
- **UI Framework**: React-like components with virtual DOM (compiler implemented)
- **Async/Await**: Full asynchronous programming support (language support complete)
- **Concurrency**: Go-style channels and goroutines (syntax and VM support implemented)
- **Network Effects**: Built-in HTTP client/server capabilities 📋
- **JavaScript Compilation**: Compile to optimized JavaScript for browsers (UI compiler targets JS)

### 🔧 Core Language Features ✅
- **Pattern matching**: Literal pattern matching with match expressions ([comprehensive example](rust/examples/pattern_matching_comprehensive.ai))
  - ✅ Literal patterns with wildcards
  - ✅ Conditional list processing (head/tail operations)
  - 🚧 Cons/Nil pattern destructuring (parsing works, runtime has issues)
- **Algebraic data types**: Sum and product types with pattern matching ✅
  - Variant types (tagged unions) with optional payloads
  - Product types (tuples and records)
  - Full pattern matching support including guards, as-patterns, or-patterns
- **Effect system**: Working IO, State, Error, Time, Random effects ([comprehensive example](rust/examples/effects_comprehensive.ai))
  - ✅ Default effect handlers for all built-in effects
  - 🚧 Custom effect handlers (compile but have runtime issues)
  - ✅ Effect composition and sequencing
  - ✅ Effect tracking at type level
- **Module system**: Full namespace support with imports, exports, qualified references 🚧
- **Type System**: Advanced type features implemented ✅
  - Hindley-Milner type inference with let-polymorphism
  - Effect types tracked in function signatures
  - Type constraints (numeric, comparable, traits)
  - Probabilistic and temporal types

### 📊 Advanced Capabilities
- **Advanced Optimization Framework**: Multi-pass optimizer achieving 80-95% AST reduction ✅
- **Formal Contract System**: Complete design-by-contract with static and runtime verification ✅
  - Runtime verification of preconditions, postconditions, and invariants ✅
  - Static verification with Z3 SMT solver integration ✅
  - Symbolic execution engine for path exploration ✅
  - Advanced proof generation with multiple strategies (induction, BMC, direct) ✅
  - Contract inheritance and refinement with LSP compliance ✅
  - Contract composition (conjunction, disjunction, sequential, XOR, implication) ✅
  - Temporal contracts with LTL operators (always, eventually, until, next) ✅
  - State machine contracts for FSM verification ✅
  - Enhanced debugging with visual diagrams and interactive REPL 🚧
- **Contract Predicates**: Type checking, comparisons, arithmetic in contract specifications ✅
- **Purity Tracking**: Enforce and verify side-effect-free functions ✅
- **Structured Logging**: Implemented using effect system ([example](rust/examples/logging_example.ai)) ✅
- **Dependency Injection**: Full DI container with service lifetimes and modular architecture 🚧
- **Database Effect System**: Functional database operations with connection pooling and transactions ✅
  - Query DSL with type-safe parameterized queries
  - Full transaction support with savepoints and isolation levels
  - Migration system with version tracking
  - Multi-database support (PostgreSQL, MySQL, SQLite)
- **Property-based testing**: Automatic test generation with Hypothesis 📋
- **LSP Support**: Full IDE integration with <5ms response times 🚧
- **Graph queries**: Analyze and transform program structure ✅
- **Performance tracking**: Built-in benchmarking and profiling 🚧

### 🆕 Complete Feature Set
- **Reactive State System**: Automatic dependency tracking and update scheduling
  - Thread-safe reactive computations with fine-grained updates
  - Computed values with automatic memoization
  - Effect integration for reactive side effects
- **UI Compilation to JavaScript**: Transform FluentAI UI code to multiple targets
  - Vanilla JavaScript with no dependencies
  - React components with hooks and state management
  - Vue.js 3 components with Composition API
  - Web Components for framework-agnostic deployment
- **Enhanced Security/Sandboxing**: Comprehensive VM security features ✅
  - Capability-based security model with fine-grained permissions
  - Resource quotas and tracking (CPU, memory, file handles, network)
  - Taint analysis for information flow control
  - Module isolation with separate namespaces
  - I/O sandboxing with path whitelisting
  - Taint analysis for data flow tracking
  - Sandboxed execution environments
- **Linting Framework**: Extensible static analysis
  - Built-in rules for common issues
  - Custom rule creation API
  - Rich diagnostics with source locations
  - Performance optimizations for large codebases
- **Metaprogramming System**: Advanced code manipulation ✅
  - Compile-time macro system with hygiene (gensym)
  - Pattern matching on AST nodes
  - Graph query language for program analysis
  - Code transformation and rewriting with rules
  - Template-based code generation
  - Built-in macros: when, unless, cond, let*
  - No runtime eval by design for security
- **Opt-in Garbage Collection**: Complement Rust's ownership with GC
  - Mark-and-sweep algorithm with tri-color marking
  - Special `gc-let` form for GC-managed bindings
  - GC handles for safe value access
  - Scoped allocation with automatic root management
  - Configurable collection thresholds and strategies

### 🚀 Advanced Multithreading Capabilities
- **SIMD Operations**: Hardware-accelerated parallel numeric computation
  - AVX2 vectorized operations for f64 and i64 arrays
  - Automatic fallback to scalar operations on unsupported hardware
  - 4-8x speedup for array operations (add, multiply, dot product) ([see benchmark](rust/benchmarks/simd_benchmark.rs))
  - Platform-specific optimizations with runtime detection
- **Configurable Thread Pools**: Fine-grained control over thread execution
  - CPU affinity and NUMA-aware thread placement
  - Thread priority control (Low/Normal/High/Realtime)
  - Dynamic pool resizing based on workload
  - Custom stack sizes and thread naming
  - Work-stealing deques for load balancing
- **Concurrent Generational GC**: Minimal stop-the-world pauses
  - Young and old generation separation
  - Concurrent marking with tri-color algorithm
  - Write barriers for inter-generational references
  - Parallel sweeping and lazy compaction
  - Target pause times under 10ms ([example coming soon](rust/examples/README.md#additional-examples-coming-soon))
- **Actor Model**: Erlang/Akka-style concurrent programming
  - Lightweight actors with isolated state
  - Supervision trees for fault tolerance
  - Message passing with mailboxes
  - Round-robin and broadcast routing patterns
  - Ask pattern for request-reply communication
  - Behaviors: FSM and Event Sourcing support

## Quick Example

> **Working Examples**: 
> - Simple Arithmetic - Basic arithmetic operations
> - Hello World - Minimal FluentAI program
> - Lists - Basic list operations
> - Pattern Matching - Simple pattern matching
> - Lambda Functions - Anonymous functions
> - Let Bindings - Variable binding
> - [All examples](rust/examples/)
> 
> **Note**: The comprehensive examples contain some features that don't work yet. Refer to the Implementation Status section above for what's actually working.

```flc
// Working FluentAI Example

// Basic arithmetic and comparisons
1 + 2 + 3;                    // => 6
(2 + 3) * (10 - 5);          // => 25
10 == 10;                    // => true

// Lambda functions
let square = (x) => x * x;
let add = (x, y) => x + y;
add(square(3), square(4));   // => 25

// Lists and list operations  
let nums = [1, 2, 3, 4, 5];
$("Head: " + nums.head()).print();          // prints: Head: 1
$("Tail: " + nums.tail()).print();          // prints: Tail: [2, 3, 4, 5]
$("Length: " + nums.length()).print();      // prints: Length: 5
$("Cons result: " + nums.cons(0)).print();  // prints: Cons result: [0, 1, 2, 3, 4, 5]

// Higher-order functions
let nums = [1, 2, 3, 4, 5];
// Map - note: returns the result
nums.map(x => x * x);        // => [1, 4, 9, 16, 25]

let nums = range(1, 10);
// Filter  
nums.filter(x => x % 2 == 0); // => [2, 4, 6, 8, 10]

let nums = [1, 2, 3, 4, 5];
// Fold - note: accumulator and value params
nums.fold(0, (acc, x) => acc + x);   // => 15

// Pattern matching
let value = 42;
value.match()
  .case(0, "zero")
  .case(1, "one") 
  .case(42, "the answer")
  .case(_, "something else")
  .get();                    // => "the answer"

// Working effects using perform
perform IO.print("Hello, FluentAI!");   // prints to stdout
perform State.set("counter", 0);        // store state
perform State.set("counter", 
  perform State.get("counter") + 1);    // increment
$(perform State.get("counter")).print(); // prints: 1
$(perform Time.now()).print();          // prints timestamp
$(perform Random.int(1, 100)).print();  // prints random number

// Recursive functions (basic cases work)
private function factorial(n) {
  if (n == 0) {
    1
  } else {
    n * factorial(n - 1)
  }
}
factorial(5);                // => 120

// List manipulation example
let evens = range(1, 20).filter(x => x % 2 == 0);
let squared = evens.map(x => x * x);
let sum = squared.fold(0, (acc, x) => acc + x);
sum;                         // => 1140
```

## Installation

### Option 1: Install FluentAI SDK (Recommended)

The FluentAI SDK provides a complete development environment that compiles to native executables:

```bash
# Install the SDK (includes compiler and development tools)
curl -sSL https://get.fluentai.dev | sh

# Or via package managers
brew install fluentai         # macOS
apt install fluentai-sdk      # Ubuntu/Debian  
choco install fluentai        # Windows
```

**Note**: FluentAI compiles to self-contained native executables. No runtime is needed on production servers - just deploy the compiled binary!

### Option 2: Building from Source

#### Prerequisites
- Rust 1.70 or higher
- Cargo (comes with Rust)

```bash
# Clone the repository
git clone https://github.com/beamsjr/FluentAI.git
cd FluentAI/rust

# Build the entire project
cargo build --release

# Run tests
cargo test

# Run benchmarks
cargo bench

# Install the CLI globally
cargo install --path fluentai-cli
```

### Running the REPL
```bash
# If installed globally
fluentai-repl

# Or run directly from the project
cargo run -p fluentai-repl
```

### Running Examples
```bash
# Run language feature examples
cd rust
cargo run -p fluentai-cli -- run examples/hello.flc
cargo run -p fluentai-cli -- run examples/pattern_matching.flc
cargo run -p fluentai-cli -- run examples/effects_comprehensive.flc

# Run performance benchmarks
cd benchmarks
cargo run --release --bin throughput_benchmark
cargo run --release --bin parser_benchmark
cargo run --release --bin simd_benchmark

# See all examples
ls examples/
```

## Getting Started with the SDK

After installing the SDK, you can start developing FluentAI applications:

### Create Your First Application
```bash
# Create a new console application
fluentai new console MyApp
cd MyApp

# Restore dependencies
fluentai restore

# Run the application
fluentai run
```

### Common SDK Commands
```bash
# Project templates
fluentai new console MyApp        # Console application
fluentai new library MyLib        # Reusable library  
fluentai new webservice MyApi     # Web service

# Build and run
fluentai build                    # Build native executable (debug mode)
fluentai build -c Release         # Build optimized native executable
fluentai run                      # Build and run application
fluentai test                     # Run tests

# Package management
fluentai add package FluentAI.Http
fluentai restore                  # Restore packages
fluentai package list             # List installed packages

# Deployment (creates native executables)
fluentai publish -c Release                       # Native executable for current platform
fluentai publish -r linux-x64                     # Cross-compile for Linux x64
fluentai publish -r win-x64                       # Cross-compile for Windows x64
fluentai publish -r osx-arm64                     # Cross-compile for macOS Apple Silicon
```

### Project Structure
A typical FluentAI project created with the SDK:
```
MyApp/
├── MyApp.aiproj          # Project file (similar to .csproj)
├── Program.flc           # Entry point
├── src/                  # Source files
├── tests/                # Test files
└── packages.lock         # Package lock file
```

For detailed SDK documentation, see the [SDK User Guide](rust/FLUENTAI_SDK_GUIDE.md).

### Using the Optimizer

#### From Command Line
```bash
# Run with optimization
fluentai run -O2 program.flc    # Standard optimization
fluentai run -O3 program.flc    # Aggressive optimization

# Compile with optimization
fluentai compile -O3 program.flc -o program
```

#### From Rust Code
```rust
use fluentai_optimizer::{OptimizationPipeline, OptimizationConfig, OptimizationLevel};
use fluentai_parser::parse;

// Parse your code
let graph = parse("(+ (* 2 3) (- 10 5))").unwrap();

// Optimize with desired level
let config = OptimizationConfig::for_level(OptimizationLevel::Aggressive);
let mut pipeline = OptimizationPipeline::new(config);
let optimized = pipeline.optimize(&graph).unwrap();

// Result: Single literal node with value 11
```

### Development Setup
```bash
# Build all components with all features
cd rust
cargo build --release --all-features

# Run comprehensive tests
cargo test --all-features

# Run packet processing demo
cargo run -p fluentai-vm --example packet_processing_demo --release

# Run packet processing benchmarks
cargo bench --bench packet_processing_bench

# Optional: Build Python bindings
cd fluentai-py
maturin develop  # Requires: pip install maturin
```

### Running Contract Verification Examples
```bash
TODO: Add Running Contract Verification Examples
```

## Testing

```bash
TODO: Add testing example
```

### Packet Processing Example

FluentAI's optimizations make it ideal for high-performance network applications:

<<<<<<< HEAD
```flc
// Define a packet parser
private function parse_ipv4_header(data, offset) {
    let version = bit_shift_right(byte_at(data, offset), 4);
    let ihl = bit_and(byte_at(data, offset), 0x0F);
    let total_length = bytes_to_u16(data, offset + 2);
    let src_ip = bytes_to_u32(data, offset + 12);
    let dst_ip = bytes_to_u32(data, offset + 16);
    
    {
        "version": version,
        "header_length": ihl * 4,
        "total_length": total_length,
        "src_ip": src_ip,
        "dst_ip": dst_ip
    }
}

// Process packet stream with tail recursion
private function process_stream(stream, processed) {
    read_packet(stream)
        .match()
        .case(Some(packet), => {
            // Tail call - optimized to loop
            process_stream(stream, processed.cons(packet))
        })
        .case(None, => processed)
        .get()
}

// Use channels for concurrent processing
let packet_queue = channel(10000);

// Spawn multiple workers to process packets
for i in range(0, 4) {
    spawn {
        while (true) {
            let packet = packet_queue.receive();
            process_packet(packet);
        }
    }
}

// Read packets into queue
with_memory_pool({"slab_size": 1500}, (pool) => {
    while (true) {
        let buffer = pool_allocate(pool);
        read_packet_into(buffer);
        packet_queue.send(buffer);
    }
})
=======
```lisp
TODO: Add Packet Processing Example
>>>>>>> 618593b1
```

## Language Features

<<<<<<< HEAD
**Note**: FluentAI uses FLC (Fluent Lambda Chain) syntax exclusively. Some examples below show S-expression syntax from earlier designs or planned features that have not been implemented yet. Please refer to the [Implementation Status](#implementation-status) section to see what features are currently working.

### Module System
```flc
// Define a module with exports
mod math_utils {
    export { square, cube, factorial, pi, e };
    
    // Constants
    const pi = 3.14159265359;
    const e = 2.71828182846;
    
    // Function definitions
    private function square(x) { x * x }
    private function cube(x) { x * x * x }
    
    // Recursive function
    private function factorial(n) {
        if (n <= 1) { 1 }
        else { n * factorial(n - 1) }
    }
}

// Import specific functions
use math_utils::{square, cube};
use collections::{map, filter, reduce};

// Import all exports
use string_utils::*;

// Import with qualified access
use math;
private function area(r) { math::pi * r * r }

// Relative imports
use ./local_module::helper;
use ../shared/utils::process;

// Import with aliases
use math::{sin as sine, cos as cosine};

// Module with state management
mod config_manager {
    export { get_config, set_config };
    
    use io::*;
    use json::{parse, stringify};
    
    const config_file = "./config.json";
    let current_config = parse(read_file(config_file));
    
    private function get_config(key) {
        current_config.get(key)
    }
    
    private function set_config(key, value) {
        current_config = current_config.assoc(key, value);
        write_file(config_file, stringify(current_config));
    }
}
=======
### Module System
```lisp
TODO: Add module system example
>>>>>>> 618593b1
```

### FLC (Fluent Lambda Chain) Syntax

FluentAI uses FLC (Fluent Lambda Chain) syntax - a modern, readable syntax inspired by Rust and functional languages, designed for clarity and AI tooling.

```flc
// Function definitions
private function add(x, y) {
    x + y
}

// Lambda expressions  
let square = (x) => x * x;

// Method chaining
users
    .filter(user => user.age > 18)
    .map(({name, email}) => f"{name} <{email}>")
    .sort_by(user => user.name)

// Pattern matching
response.match()
    .case(Ok(data), => process(data))
    .case(Err(ApiError.NotFound), => "Not found")
    .get()

// Async/await
private async function fetch_user_data(id: Uuid) -> User {
    http.get(f"/users/{id}").await()
}

// Actor model
private actor Counter {
    count: int = 0;
    private handle Inc(amount: int) { self.count += amount; }
    private handle Get() -> int { self.count }
}

// Effects with type safety
private function get_user(id: Uuid).with(Database) -> Result<User, DbError> {
    perform Database.query(f"SELECT * FROM users WHERE id = {id}")
        .map(row => User.from_row(row))
}
```

<<<<<<< HEAD

### Modern Web Development
```flc
// UI Components (Note: UI compiler not fully integrated yet)
private component TodoItem(props: {text: string}) {
    ui:li(className: "todo-item") {
        ui:text(props.text)
    }
}

// Async HTTP requests
private async function load_todos() {
    let response = perform Network.fetch("/api/todos").await();
    let items = response.items;
    items.map(item => TodoItem({text: item}))
}

// Reactive state management
let state = reactive({count: 0});

private component Counter() {
    ui:button(onClick: () => state.update(s => {count: s.count + 1})) {
        ui:text(f"Count: {state.count}")
    }
}
```

### Concurrent Programming
```flc
// Channels and spawn
let ch = channel(10);
let done = channel();

// Producer
spawn {
    for i in range(0, 10) {
        ch.send(i);
        perform Time.sleep(100);
    }
}

// Consumer
spawn {
    for i in range(0, 10) {
        let val = ch.receive();
        $(f"Received: {val}").print();
    }
    done.send(true);
}

// Wait for completion
done.receive();

// Select statement (syntax ready, runtime support pending)
select {
    ch1.receive() => (v) => f"From ch1: {v}",
    ch2.receive() => (v) => f"From ch2: {v}",
    ch3.send(42) => () => "Sent to ch3"
}
```

### Logging
```flc
// Import the logger module
use logger::*;

// Log at different levels with structured data
log_info("User logged in", {"user_id": 123, "ip": "192.168.1.1"});
log_warn("Rate limit approaching", {"requests": 95, "limit": 100});
log_error("Database connection failed", {"host": "db.example.com", "retry_count": 3});
log_debug("Processing item", {"id": "abc-123", "size": 1024});

// Set log level (DEBUG, INFO, WARN, ERROR)
set_log_level("WARN");  // Only WARN and ERROR will be shown

// Simple messages without structured data
log_info("Application started");
log_error("Critical failure!");

// Logging in error handlers
try {
    risky_operation()
} catch (err) {
    log_error("Operation failed", {
        "error": err.message,
        "type": err.type,
        "timestamp": perform Time.now()
    });
}

// Custom log formatting with effect handlers
handle {
    perform IO.println("This goes through custom handler");
} with {
    IO.println(msg) => send_to_log_server(msg)
}
```

### Error Handling
```flc
// Error handling with try/catch
try {
    risky_operation()
} catch (err) {
    $(f"Error occurred: {err.message}").print();
    "default-value"
}

// Throwing errors
if (denominator == 0) {
    throw {
        "type": "divide-by-zero",
        "message": "Cannot divide by zero",
        "numerator": numerator,
        "denominator": denominator
    }
}

// Network requests with error handling
try {
    perform Network.fetch(api_url).await()
} catch (err) {
    err.type
        .match()
        .case("timeout", => retry_request())
        .case("network", => use_cached_data())
        .case(_, => show_error_message())
        .get()
}

// Composable error handling in UI components
private component DataDisplay(props: {url: string}) {
    try {
        let data = perform Network.fetch(props.url).await();
        ui:div(className: "data") {
            render_data(data)
        }
    } catch (err) {
        ui:div(className: "error") {
            ui:text(f"Failed to load: {err.message}")
        }
    }
}
=======
### Modern Web Development
```lisp
TODO: Add Modern Web Development Example
```

### Concurrent Programming
```lisp
TODO: Add Concurrent Programming example
```

### Logging
```lisp
TODO: Add logging example
```

### Error Handling
```lisp
TODO: Add error handling example
>>>>>>> 618593b1
```

### Effect Handlers

Effect handlers provide a powerful mechanism for intercepting and customizing effects:

<<<<<<< HEAD
```flc
// Basic handler syntax
handle {
    body_expression
} with {
    EffectType.operation(args) => handler_code
}

// Handler for IO effects
handle {
    perform IO.print("Something went wrong")
} with {
    IO.print(msg) => {
        log_error(f"Handled error: {msg}");
        "fallback-value"
    }
}

// Multiple effect handlers
handle {
    complex_io_operation()
} with {
    IO.print(msg) => send_to_logger(msg),
    IO.read() => read_from_cache(),
    Error.raise(err) => null
}

// Nested handlers - inner handlers shadow outer ones
handle {
    handle {
        throw "test"
    } with {
        Error.raise(e) => "inner"  // This handler wins
    }
} with {
    Error.raise(e) => "outer"
}

// Handlers with lexical scope
let recovery_value = 42;
handle {
    risky_computation()
} with {
    Error.raise(err) => {
        log_error(f"Error with recovery: {err}");
        recovery_value
    }
}

// State effect handler implementation
let state = {"count": 0};
handle {
    perform State.set("count", 1);
    perform State.update("count", x => x + 1);
    perform State.get("count")  // => 2
} with {
    State.get(key) => state.get(key),
    State.set(key, value) => { state = state.assoc(key, value) },
    State.update(key, fn) => { state = state.update(key, fn) }
}

// IO virtualization for testing
handle {
         (case op
           "print" (vector-append! test-output (first args))
           "read" "test input"
           _ (error "Unsupported IO operation")))))
  (function-that-does-io))

;; Custom async handler
(handler
  ((async (lambda (op . args)
            (case op
              "await" (get-cached-result (first args))
              "delay" (immediate-value (first args))
              _ (apply effect async op args)))))
  (async-workflow))
=======
```lisp
TODO: Add Effect Handlers example
>>>>>>> 618593b1
```

### Formal Contracts and Verification
```lisp
TODO: Add Formal Contracts and Verification example
```

### Advanced Symbolic Execution
```lisp
TODO: Add Advanced Symbolic Execution
```

### Database Operations
```lisp
TODO: add Database Operations example
```

### Dependency Injection
```rust
// Use the DI container for service registration
let container = ContainerBuilder::new()
    .register_singleton(|| Logger::new("app"))
    .register_transient(|| RequestHandler::new())
    .register_scoped(|| DatabaseConnection::new())
    .build();

// Use VMBuilder for flexible VM configuration
let vm = VMBuilder::new()
    .with_bytecode(bytecode)
    .with_effect_context(custom_effects)
    .with_module_loader(custom_loader)
    .with_trace_mode(true)
    .with_gc_config(GcConfig {
        collection_threshold: 1000,
        incremental: true,
        max_heap_size: 50 * 1024 * 1024, // 50MB
        collect_cycles: true,
    })
    .with_config(ProductionConfig { stack_size: 1024 * 1024 })
    .build()?;

// Service lifetimes
// - Singleton: One instance for the container lifetime
// - Transient: New instance for each request
// - Scoped: One instance per scope

// Module-based registration
struct CoreModule;
impl Module for CoreModule {
    fn configure(&self, builder: &mut ContainerBuilder) {
        builder.register_singleton(|| StdlibRegistry::new());
    }
}
```

### Reactive State System
```lisp
TODO: Reactive State System example
```

### UI Compilation Examples
```lisp
TODO: Add UI Compilation Examples
```

### Security and Sandboxing
```lisp
TODO: Add Security and Sandboxing example
```

### Linting and Static Analysis
```lisp
;; Run linter on code
;; Define custom lint rules
(define-lint-rule "no-magic-numbers"
  :severity :warning
  :pattern (lambda (node)
             (and (number? node)
                  (not (member node '(0 1 -1)))
                  (not (in-const-definition? node))))
  :message "Avoid magic numbers, use named constants"
  :fix (lambda (node)
         (suggest-constant-extraction node)))

;; Configure linting
(configure-lint {:rules {:unused-variable :error
                         :shadowed-variable :warning
                         :no-magic-numbers :off}
                 :ignore-paths ["tests/*" "generated/*"]})
```

### Metaprogramming and Code Generation
```lisp
TODO: Add Metaprogramming and Code Generation example
```

### Opt-in Garbage Collection
```lisp
TODO: add Opt-in Garbage Collection example
```

## AI-First Features

### Graph-Based AST
Programs are represented as directed graphs, enabling:
- Sophisticated program analysis
- Safe transformations and optimizations
- Pattern recognition across code structures

### Behavioral Versioning
Version numbers are computed from actual behavior:
```lisp
TODO: Add example of Behavioral Versioning example
```

### Proof Generation
Every optimization generates a machine-checkable proof:
```lisp
TODO: Add proof Generation example
```

## Performance

### Performance Metrics

| Component | Performance | Details |
|-----------|-------------|---------|
| Parser | 0.8-5.2 µs | Zero-copy S-expression parsing |
| VM | ~0.03 µs | Stack-based with optimizations |
| End-to-End | 1-10 µs | Full parse-compile-execute cycle |
| Throughput | 19.2M ops/sec (avg) | 192x faster than claimed ([benchmark](rust/benchmarks/throughput_benchmark.rs)) |
| Optimizer | 20-90% AST reduction | Multi-pass optimization |
| SIMD Operations | 4-8x speedup | AVX2 vectorized math ([benchmark](rust/benchmarks/simd_benchmark.rs)) |
| Concurrent GC | <10ms pauses | Generational collection ([example coming soon](rust/examples/README.md#additional-examples-coming-soon)) |

### Real-World Benchmark Results

Measured with proper VM reuse (using `vm.reset()` between operations):

| Operation Type | Throughput | Time per Op | vs. 100k claim |
|----------------|------------|-------------|----------------|
| Simple arithmetic | 31,823,479 ops/sec | 0.031 µs | 318x faster |
| Complex arithmetic | 33,666,248 ops/sec | 0.030 µs | 337x faster |
| Function calls | 33,592,274 ops/sec | 0.030 µs | 336x faster |
| Conditionals | 35,829,991 ops/sec | 0.028 µs | 358x faster |
| Let bindings | 7,932,049 ops/sec | 0.126 µs | 79x faster |
| List operations | 6,105,907 ops/sec | 0.164 µs | 61x faster |
| Pattern matching | 4,589,481 ops/sec | 0.218 µs | 46x faster |
| Recursive functions | 390,749 ops/sec | 2.559 µs | 3.9x faster |
| **Average** | **19,241,272 ops/sec** | **0.052 µs** | **192x faster** |

**Note**: These benchmarks use the VM's `reset()` method to reuse the VM instance between operations, avoiding the overhead of VM initialization (which includes loading 258 stdlib functions). This represents realistic usage where a VM instance handles multiple operations.

### Performance Breakdown

| Operation | Time | Notes |
|-----------|------|-------|
| Parse `42` | ~800 ns | Minimal allocation |
| Parse `(+ 1 2)` | ~2.2 µs | Single expression |
| Parse complex expr | ~5.2 µs | Nested structures |
| VM execution | ~30 ns | Per operation (with reset) |
| SIMD dot product | ~25 ns/element | 1024-element arrays |
| Actor message | ~500 ns | Including scheduling |
| Stdlib function call | 50-200 ns | 3-5x faster |
| JIT compilation | <10 µs (x86_64 only) | N/A |
| JIT execution | 10-50 ns | 10x faster than VM |
| **Optimization pass** | <500 µs | Reduces nodes by 20-90% |
| **Tail-recursive calls** | ~10 ns | 10-15x faster (no stack growth) |
| **Unboxed arithmetic** | 5-10 ns | 2-3x faster than boxed |
| **Memory pool alloc** | 10-50 ns | 5-10x faster than malloc |
| **Lock-free enqueue** | 20-100 ns | 3-5x better concurrency |
| **Symbolic execution** | 10-100 µs/path | 2-8x faster with parallelization |
| **Contract verification** | <1 ms | With incremental Z3 solving |
| **Test generation** | <100 µs/test | From symbolic paths |

The Rust implementation achieves these gains through:
- Zero-copy parsing with the logos crate
- Stack-based VM with specialized opcodes
- Efficient memory layout and cache-friendly data structures
- Native Rust stdlib implementation avoiding FFI overhead
- **Advanced multi-pass optimizer with effect-aware transformations**
- **Parallel symbolic execution with work-stealing**
- **Incremental SMT solving with constraint caching**
- **Tail call optimization eliminating stack growth**
- **Unboxed numeric types for zero-allocation arithmetic**
- **Lock-free data structures for concurrent operations**
- **Memory pools for predictable allocation performance**

### Optimization Framework

The optimizer (`fluentai-optimizer`) provides comprehensive program optimization:

#### Core Optimizations
- **Constant Folding**: Evaluates constant expressions at compile time
- **Dead Code Elimination**: Removes unreachable and unused code
- **Common Subexpression Elimination**: Eliminates duplicate computations
- **Function Inlining**: Inlines small functions with beta reduction
- **Partial Evaluation**: Evaluates expressions with known values

#### Advanced Optimizations
- **Effect-Aware Optimization**: Hoists pure computations while preserving effect ordering
- **Arithmetic Identities**: Simplifies expressions like `(* x 1)` → `x`
- **Loop Detection**: Identifies tail-recursive and higher-order patterns
- **Type-Based Optimization**: Uses type information for specialization

#### Optimization Levels
- **O0 (None)**: No optimization, preserves debug info
- **O1 (Basic)**: Constant folding, dead code elimination
- **O2 (Standard)**: Adds CSE, inlining, tail call optimization
- **O3 (Aggressive)**: All optimizations with multiple passes

Example optimization results:
```lisp
TODO: Add example optimization results...
```

## Documentation

### Core Language
- [Language Specification](docs/LANGUAGE_SPECIFICATION.md) - Complete language reference
- [Quick Start Guide](docs/QUICK_START.md) - Getting started tutorial
- [Effect System](docs/EFFECT_SYSTEM.md) - Effect handling and handlers
- [Pattern Matching](docs/PATTERN_MATCHING.md) - Pattern matching guide
- [Module System](docs/MODULE_SYSTEM.md) - Modules and imports

### Modern Features
- [UI Framework](docs/UI.md) - Building web UIs with components
- [Async/Await](docs/ASYNC_AWAIT.md) - Asynchronous programming
- [Concurrency](docs/CONCURRENCY.md) - Channels and goroutines
- [Network Effects](docs/NETWORK_EFFECTS.md) - HTTP and networking

### Performance & Implementation
- [Performance Results](docs/PERFORMANCE_RESULTS.md) - Detailed performance analysis
- [Rust Migration](docs/RUST_MIGRATION_STATUS.md) - Rust implementation details
- [Standard Library](rust/PERFORMANCE.md) - Rust stdlib benchmarks and details
- [JIT Compiler](rust/docs/JIT_COMPILER.md) - Native code generation
- [Multithreading Improvements](rust/MULTITHREADING_IMPROVEMENTS.md) - SIMD, Thread Pools, Concurrent GC, Actors

## Project Structure

```
FluentAI/
├── rust/               # Complete Rust implementation
│   ├── fluentai-core/    # Core types and AST (enhanced Value system)
│   ├── fluentai-parser/  # Zero-copy parser (258,808x faster)
│   ├── fluentai-vm/      # Stack-based VM with safety features
│   ├── fluentai-stdlib/  # Complete standard library in Rust
│   ├── fluentai-effects/ # Effect system implementation
│   ├── fluentai-types/   # Type system implementation
│   ├── fluentai-contracts/ # Advanced contract verification system
│   │   ├── symbolic_execution.rs    # Enhanced symbolic engine
│   │   ├── incremental_solver.rs    # Push/pop Z3 solving
│   │   ├── test_generation.rs       # Automatic test generation
│   │   ├── visualization.rs         # Path visualization
│   │   ├── counterexample.rs        # Detailed counterexamples
│   │   └── parallel_execution.rs    # Parallel exploration
│   ├── fluentai-optimizer/ # Advanced optimization framework
│   ├── fluentai-di/       # Dependency injection framework
│   ├── fluentai-db/       # Database effect system
│   ├── fluentai-modules/  # Module system implementation
│   ├── fluentai-ui-compiler/ # UI compilation to JS/React/Vue
│   ├── fluentai-lint/     # Extensible linting framework
│   ├── fluentai-metaprogramming/ # AST manipulation & macros
│   ├── fluentai-actors/   # Actor model implementation
│   ├── fluentai-jit/      # Cranelift JIT compiler
│   ├── fluentai-lsp/      # Language Server Protocol
│   ├── fluentai-repl/     # Interactive REPL
│   ├── fluentai-cli/      # Command-line interface
│   ├── benchmarks/        # Performance benchmarks
│   ├── OPTIMIZATIONS.md   # Packet processing optimizations
│   └── MULTITHREADING_IMPROVEMENTS.md # Concurrent features
├── tests/              # Test suite
├── examples/           # Example programs
│   ├── *.ai           # FluentAI examples
│   ├── *.html         # UI framework demos
│   └── *_demo.ai      # Feature demonstrations
├── docs/               # Documentation
└── tools/              # Development tools
```

## Recent Updates

### 🚀 High-Performance Packet Processing
- **Tail Call Optimization**: Transforms recursive packet parsers into efficient loops
  - 10-15x improvement for recursive parsing operations
  - Automatic frame reuse prevents stack overflow
  - New opcodes: `TailCall`, `TailReturn` for optimized execution
- **Unboxed Value Types**: Zero-allocation numeric operations
  - 2-3x faster arithmetic with specialized opcodes
  - Automatic overflow handling (promotes to float)
  - Type-specialized stack frames for cache efficiency
- **Memory Pool System**: Pre-allocated packet buffer management
  - 5-10x improvement in allocation performance
  - Configurable slab allocator for MTU-sized buffers
  - Thread-safe object pools with statistics tracking
- **Lock-Free Concurrent Structures**: Scalable packet queue processing
  - 3-5x better concurrent throughput
  - Work-stealing deque for load balancing
  - Optimized channels with bounded/unbounded modes
- **Additional Optimizations**:
  - Instruction fusion for common patterns
  - Inline caching for method lookups
  - Profile-guided optimization support
  - SIMD operations preparation (future)
- See [OPTIMIZATIONS.md](rust/OPTIMIZATIONS.md) for detailed documentation

### 🔒 VM Safety & Robustness (Latest!)
- **Production-ready VM with comprehensive safety features**
- Integer overflow protection for all arithmetic operations
- Type-safe resource management with configurable limits
- Enhanced error handling with stack traces and rich context
- Memory safety with bounds checking and resource limits
- Sandboxed execution mode for untrusted code

### 🔒 Advanced Contract System (Enhanced!)
- **Static verification with Z3 SMT solver** for compile-time correctness
- **Enhanced Symbolic execution engine**:
  - Support for floats, strings, and collections
  - Typed symbolic values with optional type hints
  - List operations (cons, head, tail, append)
  - String concatenation support
  - Map/dictionary symbolic values
- **Constraint simplification**:
  - Constant folding and algebraic identities
  - Boolean expression simplification
  - Conditional simplification
  - Reduces SMT solver workload by 50-80%
- **Automatic test case generation**:
  - Generates concrete test cases from symbolic paths
  - Z3-based and heuristic generation strategies
  - Parameter bounds inference from constraints
  - Multi-language output (FluentAI, Rust)
  - Coverage-guided test generation
- **Incremental Z3 solving**:
  - Push/pop mechanism for efficient constraint checking
  - Common prefix optimization for related paths
  - Constraint caching for repeated queries
  - 2-5x speedup for complex verification tasks
- **Path visualization**:
  - ASCII tree visualization for terminal output
  - DOT format for Graphviz rendering
  - Mermaid format for documentation
  - Execution tree statistics and analysis
  - Satisfiability status visualization
- **Contract integration**:
  - Symbolic verification of preconditions/postconditions
  - Automatic counterexample generation
  - Path-based contract violation detection
  - Integration with test generation for bug reproduction
- **Advanced counterexample generation**:
  - Minimal test cases for contract failures
  - Step-by-step execution traces
  - Debugging hints and suggestions
  - Complexity metrics for failures
  - Critical path identification
- **Parallel path exploration**:
  - Multi-threaded symbolic execution
  - Work-stealing for load balancing
  - 2-8x speedup on multi-core systems
  - Batch function verification
  - Configurable thread pools and depth limits
- **Proof generation system** with multiple strategies:
  - Mathematical induction for recursive functions
  - Bounded model checking for finite verification
  - Direct proofs using symbolic execution
  - Automated proofs via SMT solving
- **Contract inheritance and refinement**:
  - Liskov Substitution Principle compliance
  - Interface definitions and implementations
  - Contract composition (AND, OR, sequential)
- **Full integration** with optimizer and VM for performance

### 🗄️ Database Effect System (New!)
- **Functional database operations as effects**
- Query DSL for building SQL queries functionally
- Type-safe schema definitions with migrations
- Connection pooling integrated with DI container
- Transaction support with automatic rollback
- Support for PostgreSQL, MySQL, and SQLite

### 🎯 Advanced Optimization Framework
- **Multi-pass optimizer achieving 80-95% AST reduction**
- Constant folding, dead code elimination, CSE
- Effect-aware optimization preserving program semantics
- Cycle detection preventing stack overflow issues
- Multiple optimization levels (None, Basic, Standard, Aggressive)
- ML-based optimization hints for intelligent transformations

### 🚀 Rust Implementation
- **Achieved 10x - 200x performance improvement**
- Zero-copy parser with logos crate  
- Stack-based VM with specialized opcodes
- **Complete Standard Library in Rust**:
  - All core functions, collections, strings, math, I/O operations
  - Higher-order functions (map, filter, fold) with VM integration
  - Effect-aware I/O with sandboxing capabilities
  - 3-5x performance improvement over Python stdlib
- Cranelift JIT compiler for native code generation
- Full LSP server with <5ms response times
- WebAssembly target for browser deployment

### 🔒 VM Safety & Robustness (Updated!)
- **Comprehensive safety improvements for production use**:
  - Integer overflow protection with checked arithmetic
  - Resource limits for memory, channels, and promises
  - Type-safe ID generation replacing string UUIDs
  - Rich error types with stack trace generation
- **Memory Safety**:
  - Stack overflow protection (10K limit)
  - Bounds checking for all array accesses
  - Configurable resource limits (cells, promises, channels)
- **Enhanced Error Handling**:
  - Detailed error context with source locations
  - Stack trace generation for debugging
  - Type-safe error propagation
- **Resource Management**:
  - Bounded channels with backpressure (configurable size)
  - Numeric IDs for promises/channels (faster than UUIDs)
  - Sandboxed execution mode for untrusted code

### 💎 Enhanced Value System (New!)
- **Improved Value type with better ergonomics**:
  - Native function support for built-in operations
  - Tagged values for algebraic data types
  - FxHashMap for better performance
  - Enhanced procedure representation with optional fields
- **Type-safe operations**:
  - Type checking predicates (is_integer, is_string, etc.)
  - Result-based type conversion helpers
  - Deep equality comparison
  - Numeric comparison support
- **Error handling**:
  - Comprehensive ValueError type
  - Type mismatch detection
  - Index bounds checking
  - Division by zero protection

### 🌐 UI Framework & Web Features
- React-like component system with virtual DOM
- JavaScript compilation for browser deployment
- Reactive state management
- UI optimization for minimal re-renders

### ⚡ Async/Await & Concurrency
- Full async/await support with promises
- Go-style channels and goroutines
- Non-blocking I/O operations
- Concurrent programming primitives

### 🔧 Developer Experience
- Language Server Protocol (LSP) implementation
- IDE integration with autocomplete and hover docs
- Comprehensive benchmarking suite
- Performance tracking infrastructure

## Contributing

Contributions are welcome! Please see our [Contributing Guide](CONTRIBUTING.md) for details.

### Running Benchmarks
```bash
# Quick benchmarks
cd rust
make bench-quick

# Full benchmark suite
make bench-full

# Track performance over time
cargo bench -- --save-baseline main

# Run packet processing benchmarks
cargo bench --bench packet_processing_bench

# Profile with flamegraph (requires cargo-flamegraph)
cargo flamegraph -p fluentai-vm --example packet_processing_demo

# Run SIMD benchmarks
cargo bench --bench simd_bench

# Actor model benchmarks
cargo bench -p fluentai-actors
```

### Development Setup
```bash
# Install Rust toolchain
curl --proto '=https' --tlsv1.2 -sSf https://sh.rustup.rs | sh

# Install development tools
cargo install cargo-watch cargo-flamegraph

# Run all tests
cargo test --all

# Run linters
cargo clippy --all-targets --all-features
cargo fmt --all -- --check

# Generate documentation
make doc         # Opens Rust docs in browser
```

## License

MIT License - see [LICENSE](LICENSE) for details.

## Acknowledgments

FluentAI explores ideas from:
- **ML/Haskell**: Type system, pattern matching, ADTs
- **Koka/Frank**: Effect system design
- **React/Vue**: Component-based UI framework
- **Go**: Channels and concurrent programming model
- **Rust**: Performance, safety, and zero-copy techniques
- **Cranelift**: JIT compilation infrastructure

Special thanks to:
- The programming language theory community for foundational concepts
- The Rust community for performance tools and libraries
- Contributors to logos, cranelift, and PyO3 projects
- The lock-free data structure research community (Treiber, Michael & Scott)
- The crossbeam project for epoch-based memory reclamation<|MERGE_RESOLUTION|>--- conflicted
+++ resolved
@@ -54,11 +54,9 @@
 - **Module System**: Full parsing and loading infrastructure but cannot export/import values at runtime
   - `mod name { ... }` module definitions
   - `use module::{item1, item2}` import syntax
-  - ✅ `use module::path as alias` import aliases now work
   - Module loading from filesystem works
   - Missing global binding mechanism for exports
 - **JIT Compilation**: Infrastructure exists (Cranelift backend) but not fully integrated
-  - ✅ Now an optional feature to avoid circular dependencies
 - **Multiple expressions in `let` body**: Currently causes parse errors
 - **Web Features**: UI compiler exists but not integrated with parser
   - Code generators for React, Vue, Web Components, Vanilla JS work
@@ -266,16 +264,16 @@
 10 == 10;                    // => true
 
 // Lambda functions
-let square = (x) => x * x;
+let square = x => x * x;
 let add = (x, y) => x + y;
 add(square(3), square(4));   // => 25
 
 // Lists and list operations  
 let nums = [1, 2, 3, 4, 5];
-$("Head: " + nums.head()).print();          // prints: Head: 1
-$("Tail: " + nums.tail()).print();          // prints: Tail: [2, 3, 4, 5]
-$("Length: " + nums.length()).print();      // prints: Length: 5
-$("Cons result: " + nums.cons(0)).print();  // prints: Cons result: [0, 1, 2, 3, 4, 5]
+print(nums.head());          // prints: 1
+print(nums.tail());          // prints: [2, 3, 4, 5]
+print(nums.length());        // prints: 5
+print(nums.cons(0));         // prints: [0, 1, 2, 3, 4, 5]
 
 // Higher-order functions
 let nums = [1, 2, 3, 4, 5];
@@ -287,8 +285,8 @@
 nums.filter(x => x % 2 == 0); // => [2, 4, 6, 8, 10]
 
 let nums = [1, 2, 3, 4, 5];
-// Fold - note: accumulator and value params
-nums.fold(0, (acc, x) => acc + x);   // => 15
+// Fold - note: requires lambda
+nums.fold((acc, x) => acc + x, 0);   // => 15
 
 // Pattern matching
 let value = 42;
@@ -299,14 +297,14 @@
   .case(_, "something else")
   .get();                    // => "the answer"
 
-// Working effects using perform
-perform IO.print("Hello, FluentAI!");   // prints to stdout
-perform State.set("counter", 0);        // store state
-perform State.set("counter", 
-  perform State.get("counter") + 1);    // increment
-$(perform State.get("counter")).print(); // prints: 1
-$(perform Time.now()).print();          // prints timestamp
-$(perform Random.int(1, 100)).print();  // prints random number
+// Working effects
+print("Hello, FluentAI!");   // prints to stdout
+state.set("counter", 0);     // store state
+state.set("counter", 
+  state.get("counter") + 1); // increment
+print(state.get("counter")); // prints: 1
+print(time.now());           // prints timestamp
+print(random.int(1, 100));   // prints random number
 
 // Recursive functions (basic cases work)
 private function factorial(n) {
@@ -321,7 +319,7 @@
 // List manipulation example
 let evens = range(1, 20).filter(x => x % 2 == 0);
 let squared = evens.map(x => x * x);
-let sum = squared.fold(0, (acc, x) => acc + x);
+let sum = squared.fold((acc, x) => acc + x, 0);
 sum;                         // => 1140
 ```
 
@@ -380,9 +378,9 @@
 ```bash
 # Run language feature examples
 cd rust
-cargo run -p fluentai-cli -- run examples/hello.flc
-cargo run -p fluentai-cli -- run examples/pattern_matching.flc
-cargo run -p fluentai-cli -- run examples/effects_comprehensive.flc
+cargo run -p fluentai-cli -- run examples/hello.ai
+cargo run -p fluentai-cli -- run examples/pattern_matching.ai
+cargo run -p fluentai-cli -- run examples/effects_demo.ai
 
 # Run performance benchmarks
 cd benchmarks
@@ -441,7 +439,7 @@
 ```
 MyApp/
 ├── MyApp.aiproj          # Project file (similar to .csproj)
-├── Program.flc           # Entry point
+├── Program.ai            # Entry point
 ├── src/                  # Source files
 ├── tests/                # Test files
 └── packages.lock         # Package lock file
@@ -454,11 +452,11 @@
 #### From Command Line
 ```bash
 # Run with optimization
-fluentai run -O2 program.flc    # Standard optimization
-fluentai run -O3 program.flc    # Aggressive optimization
+fluentai run -O2 program.ai    # Standard optimization
+fluentai run -O3 program.ai    # Aggressive optimization
 
 # Compile with optimization
-fluentai compile -O3 program.flc -o program
+fluentai compile -O3 program.ai -o program
 ```
 
 #### From Rust Code
@@ -512,430 +510,87 @@
 
 FluentAI's optimizations make it ideal for high-performance network applications:
 
-<<<<<<< HEAD
-```flc
-// Define a packet parser
-private function parse_ipv4_header(data, offset) {
-    let version = bit_shift_right(byte_at(data, offset), 4);
-    let ihl = bit_and(byte_at(data, offset), 0x0F);
-    let total_length = bytes_to_u16(data, offset + 2);
-    let src_ip = bytes_to_u32(data, offset + 12);
-    let dst_ip = bytes_to_u32(data, offset + 16);
-    
-    {
-        "version": version,
-        "header_length": ihl * 4,
-        "total_length": total_length,
-        "src_ip": src_ip,
-        "dst_ip": dst_ip
-    }
-}
-
-// Process packet stream with tail recursion
-private function process_stream(stream, processed) {
-    read_packet(stream)
-        .match()
-        .case(Some(packet), => {
-            // Tail call - optimized to loop
-            process_stream(stream, processed.cons(packet))
-        })
-        .case(None, => processed)
-        .get()
-}
-
-// Use channels for concurrent processing
-let packet_queue = channel(10000);
-
-// Spawn multiple workers to process packets
-for i in range(0, 4) {
-    spawn {
-        while (true) {
-            let packet = packet_queue.receive();
-            process_packet(packet);
-        }
-    }
-}
-
-// Read packets into queue
-with_memory_pool({"slab_size": 1500}, (pool) => {
-    while (true) {
-        let buffer = pool_allocate(pool);
-        read_packet_into(buffer);
-        packet_queue.send(buffer);
-    }
-})
-=======
 ```lisp
 TODO: Add Packet Processing Example
->>>>>>> 618593b1
 ```
 
 ## Language Features
 
-<<<<<<< HEAD
-**Note**: FluentAI uses FLC (Fluent Lambda Chain) syntax exclusively. Some examples below show S-expression syntax from earlier designs or planned features that have not been implemented yet. Please refer to the [Implementation Status](#implementation-status) section to see what features are currently working.
-
 ### Module System
-```flc
-// Define a module with exports
-mod math_utils {
-    export { square, cube, factorial, pi, e };
-    
-    // Constants
-    const pi = 3.14159265359;
-    const e = 2.71828182846;
-    
-    // Function definitions
-    private function square(x) { x * x }
-    private function cube(x) { x * x * x }
-    
-    // Recursive function
-    private function factorial(n) {
-        if (n <= 1) { 1 }
-        else { n * factorial(n - 1) }
-    }
-}
-
-// Import specific functions
-use math_utils::{square, cube};
-use collections::{map, filter, reduce};
-
-// Import all exports
-use string_utils::*;
-
-// Import with qualified access
-use math;
-private function area(r) { math::pi * r * r }
-
-// Relative imports
-use ./local_module::helper;
-use ../shared/utils::process;
-
-// Import with aliases
-use math::{sin as sine, cos as cosine};
-
-// Module with state management
-mod config_manager {
-    export { get_config, set_config };
-    
-    use io::*;
-    use json::{parse, stringify};
-    
-    const config_file = "./config.json";
-    let current_config = parse(read_file(config_file));
-    
-    private function get_config(key) {
-        current_config.get(key)
-    }
-    
-    private function set_config(key, value) {
-        current_config = current_config.assoc(key, value);
-        write_file(config_file, stringify(current_config));
-    }
-}
-=======
-### Module System
 ```lisp
 TODO: Add module system example
->>>>>>> 618593b1
 ```
 
 ### FLC (Fluent Lambda Chain) Syntax
 
-FluentAI uses FLC (Fluent Lambda Chain) syntax - a modern, readable syntax inspired by Rust and functional languages, designed for clarity and AI tooling.
+FluentAI now supports FLC syntax - a modern, readable syntax inspired by Rust and functional languages, designed for clarity and AI tooling. You can gradually migrate from S-expressions to FLC using our migration tool.
 
 ```flc
 // Function definitions
-private function add(x, y) {
+def fn add(x, y) {
     x + y
 }
 
 // Lambda expressions  
-let square = (x) => x * x;
+let square = { |x| x * x };
 
 // Method chaining
 users
-    .filter(user => user.age > 18)
-    .map(({name, email}) => f"{name} <{email}>")
-    .sort_by(user => user.name)
+    .filter { |user| user.age > 18 }
+    .map { |{name, email}| f"{name} <{email}>" }
+    .sort_by { |user| user.name }
 
 // Pattern matching
 response.match()
-    .case(Ok(data), => process(data))
-    .case(Err(ApiError.NotFound), => "Not found")
-    .get()
+    .case(Ok(data), { |data| process(data) })
+    .case(Err(ApiError.NotFound), { || "Not found" })
+    .run()
 
 // Async/await
-private async function fetch_user_data(id: Uuid) -> User {
+def async fn fetch_user_data(id: Uuid) -> User {
     http.get(f"/users/{id}").await()
 }
 
 // Actor model
-private actor Counter {
+def actor Counter {
     count: int = 0;
-    private handle Inc(amount: int) { self.count += amount; }
-    private handle Get() -> int { self.count }
+    def handle Inc(|amount: int|) { self.count += amount; }
+    def handle Get(||) -> int { self.count }
 }
 
 // Effects with type safety
-private function get_user(id: Uuid).with(Database) -> Result<User, DbError> {
-    perform Database.query(f"SELECT * FROM users WHERE id = {id}")
-        .map(row => User.from_row(row))
+def fn get_user(id: Uuid).with(Database) -> Result<User, DbError> {
+    perform Database::query(f"SELECT * FROM users WHERE id = {id}")
+        .map { |row| User.from_row(row) }
 }
 ```
 
-<<<<<<< HEAD
-
 ### Modern Web Development
-```flc
-// UI Components (Note: UI compiler not fully integrated yet)
-private component TodoItem(props: {text: string}) {
-    ui:li(className: "todo-item") {
-        ui:text(props.text)
-    }
-}
-
-// Async HTTP requests
-private async function load_todos() {
-    let response = perform Network.fetch("/api/todos").await();
-    let items = response.items;
-    items.map(item => TodoItem({text: item}))
-}
-
-// Reactive state management
-let state = reactive({count: 0});
-
-private component Counter() {
-    ui:button(onClick: () => state.update(s => {count: s.count + 1})) {
-        ui:text(f"Count: {state.count}")
-    }
-}
+```lisp
+TODO: Add Modern Web Development Example
 ```
 
 ### Concurrent Programming
-```flc
-// Channels and spawn
-let ch = channel(10);
-let done = channel();
-
-// Producer
-spawn {
-    for i in range(0, 10) {
-        ch.send(i);
-        perform Time.sleep(100);
-    }
-}
-
-// Consumer
-spawn {
-    for i in range(0, 10) {
-        let val = ch.receive();
-        $(f"Received: {val}").print();
-    }
-    done.send(true);
-}
-
-// Wait for completion
-done.receive();
-
-// Select statement (syntax ready, runtime support pending)
-select {
-    ch1.receive() => (v) => f"From ch1: {v}",
-    ch2.receive() => (v) => f"From ch2: {v}",
-    ch3.send(42) => () => "Sent to ch3"
-}
+```lisp
+TODO: Add Concurrent Programming example
 ```
 
 ### Logging
-```flc
-// Import the logger module
-use logger::*;
-
-// Log at different levels with structured data
-log_info("User logged in", {"user_id": 123, "ip": "192.168.1.1"});
-log_warn("Rate limit approaching", {"requests": 95, "limit": 100});
-log_error("Database connection failed", {"host": "db.example.com", "retry_count": 3});
-log_debug("Processing item", {"id": "abc-123", "size": 1024});
-
-// Set log level (DEBUG, INFO, WARN, ERROR)
-set_log_level("WARN");  // Only WARN and ERROR will be shown
-
-// Simple messages without structured data
-log_info("Application started");
-log_error("Critical failure!");
-
-// Logging in error handlers
-try {
-    risky_operation()
-} catch (err) {
-    log_error("Operation failed", {
-        "error": err.message,
-        "type": err.type,
-        "timestamp": perform Time.now()
-    });
-}
-
-// Custom log formatting with effect handlers
-handle {
-    perform IO.println("This goes through custom handler");
-} with {
-    IO.println(msg) => send_to_log_server(msg)
-}
+```lisp
+TODO: Add logging example
 ```
 
 ### Error Handling
-```flc
-// Error handling with try/catch
-try {
-    risky_operation()
-} catch (err) {
-    $(f"Error occurred: {err.message}").print();
-    "default-value"
-}
-
-// Throwing errors
-if (denominator == 0) {
-    throw {
-        "type": "divide-by-zero",
-        "message": "Cannot divide by zero",
-        "numerator": numerator,
-        "denominator": denominator
-    }
-}
-
-// Network requests with error handling
-try {
-    perform Network.fetch(api_url).await()
-} catch (err) {
-    err.type
-        .match()
-        .case("timeout", => retry_request())
-        .case("network", => use_cached_data())
-        .case(_, => show_error_message())
-        .get()
-}
-
-// Composable error handling in UI components
-private component DataDisplay(props: {url: string}) {
-    try {
-        let data = perform Network.fetch(props.url).await();
-        ui:div(className: "data") {
-            render_data(data)
-        }
-    } catch (err) {
-        ui:div(className: "error") {
-            ui:text(f"Failed to load: {err.message}")
-        }
-    }
-}
-=======
-### Modern Web Development
-```lisp
-TODO: Add Modern Web Development Example
-```
-
-### Concurrent Programming
-```lisp
-TODO: Add Concurrent Programming example
-```
-
-### Logging
-```lisp
-TODO: Add logging example
-```
-
-### Error Handling
 ```lisp
 TODO: Add error handling example
->>>>>>> 618593b1
 ```
 
 ### Effect Handlers
 
 Effect handlers provide a powerful mechanism for intercepting and customizing effects:
 
-<<<<<<< HEAD
-```flc
-// Basic handler syntax
-handle {
-    body_expression
-} with {
-    EffectType.operation(args) => handler_code
-}
-
-// Handler for IO effects
-handle {
-    perform IO.print("Something went wrong")
-} with {
-    IO.print(msg) => {
-        log_error(f"Handled error: {msg}");
-        "fallback-value"
-    }
-}
-
-// Multiple effect handlers
-handle {
-    complex_io_operation()
-} with {
-    IO.print(msg) => send_to_logger(msg),
-    IO.read() => read_from_cache(),
-    Error.raise(err) => null
-}
-
-// Nested handlers - inner handlers shadow outer ones
-handle {
-    handle {
-        throw "test"
-    } with {
-        Error.raise(e) => "inner"  // This handler wins
-    }
-} with {
-    Error.raise(e) => "outer"
-}
-
-// Handlers with lexical scope
-let recovery_value = 42;
-handle {
-    risky_computation()
-} with {
-    Error.raise(err) => {
-        log_error(f"Error with recovery: {err}");
-        recovery_value
-    }
-}
-
-// State effect handler implementation
-let state = {"count": 0};
-handle {
-    perform State.set("count", 1);
-    perform State.update("count", x => x + 1);
-    perform State.get("count")  // => 2
-} with {
-    State.get(key) => state.get(key),
-    State.set(key, value) => { state = state.assoc(key, value) },
-    State.update(key, fn) => { state = state.update(key, fn) }
-}
-
-// IO virtualization for testing
-handle {
-         (case op
-           "print" (vector-append! test-output (first args))
-           "read" "test input"
-           _ (error "Unsupported IO operation")))))
-  (function-that-does-io))
-
-;; Custom async handler
-(handler
-  ((async (lambda (op . args)
-            (case op
-              "await" (get-cached-result (first args))
-              "delay" (immediate-value (first args))
-              _ (apply effect async op args)))))
-  (async-workflow))
-=======
 ```lisp
 TODO: Add Effect Handlers example
->>>>>>> 618593b1
 ```
 
 ### Formal Contracts and Verification
