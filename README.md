--- conflicted
+++ resolved
@@ -61,16 +61,7 @@
   - `use module::{item1, item2}` import syntax
   - Module loading from filesystem works
   - Missing global binding mechanism for exports
-<<<<<<< HEAD
-- **JIT Compilation**: Cranelift-based JIT with VM integration (x86_64 and ARM64/AArch64, requires `jit` feature flag)
-  - Automatic hot function detection (>1000 calls)
-  - Seamless fallback to interpreter
-  - ARM64 support via PIC workaround for Cranelift PLT limitations
-  - Currently disabled by default (use `--features jit` to enable)
 - **Multiple expressions in `let` body**: Requires explicit block syntax `{ }` (e.g., `let x = 5; { expr1; expr2 }`)
-=======
-- **Multiple expressions in `let` body**: Currently causes parse errors
->>>>>>> 3b586d9e
 - **Web Features**: UI compiler exists but not integrated with parser
   - Code generators for React, Vue, Web Components, Vanilla JS work
   - UI syntax (`ui:element`, `ui:text`, etc.) not recognized by parser
